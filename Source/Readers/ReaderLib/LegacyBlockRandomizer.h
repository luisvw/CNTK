//
// Copyright (c) Microsoft. All rights reserved.
// Licensed under the MIT license. See LICENSE.md file in the project root for full license information.
//

#pragma once

#include <vector>
#include <unordered_set>

#include "Transformer.h"
#include "DataDeserializer.h"

namespace Microsoft { namespace MSR { namespace CNTK {

class LegacyBlockRandomizer : public Transformer
{
public:
    LegacyBlockRandomizer(int verbosity, size_t randomizationRangeInSamples, IDataDeserializerPtr deserializer);
    virtual ~LegacyBlockRandomizer()
    {
    }

    virtual void Initialize(TransformerPtr next, const ConfigParameters& readerConfig) override;
    virtual void StartEpoch(const EpochConfiguration& config) override;
    virtual Sequences GetNextSequences(size_t sampleCount) override;
    virtual std::vector<StreamDescriptionPtr> GetStreamDescriptions() const override
    {
        return m_deserializer->GetStreamDescriptions();
    }

private:
    // Structure for per-chunk information
    struct ChunkInformation
    {
        size_t m_sequencePositionStart;
        size_t m_samplePositionStart;
    };

    // Structure that will be maintained for each randomized chunk
    struct RandomizedChunk
    {
        struct ChunkInformation m_info; // sample positions are global // TODO could drop 'global' requirement?

        size_t m_originalChunkIndex;

        // Randomization range (in randomized chunk positions; right-side open)
        size_t m_windowBegin;
        size_t m_windowEnd;
    };

    // General configuration
    int m_verbosity;
    size_t m_randomizationRangeInSamples; // full window

    // Deserializer and information on the original timeline
    IDataDeserializerPtr m_deserializer;
    size_t m_numSequences;
    size_t m_numChunks;
    size_t m_numSamples;
    bool m_frameMode;                                 // true iff only single-sample sequences
    std::vector<ChunkInformation> m_chunkInformation; // (includes a sentinel)

    // Per-epoch configuration
    size_t m_workerRank;
    size_t m_numberOfWorkers;
    size_t m_epochSize;
    size_t m_samplePositionInEpoch;

    // Per-randomization-sweep information
    size_t m_sweep;
    size_t m_sweepStartInSamples; // TODO do we need it?
    size_t m_sequencePositionInSweep;
    std::vector<RandomizedChunk> m_randomizedChunks;    // (includes a sentinel)
    std::vector<size_t> m_sequencePositionToChunkIndex; // TODO find on m_randomizedChunks instead?
    std::vector<SequenceDescription> m_randomTimeline;

    // Check that timeline has only valid sequences of non-zero length
    // with incrementing IDs and non-decreasing chunk identifiers.
    bool TimelineIsValidForRandomization(const SequenceDescriptions& timeline) const;

    void RandomizeChunks();

    bool IsValidForPosition(size_t targetPosition, const SequenceDescription& seqDesc) const;

    void Randomize();

    void RandomizeForGlobalSamplePosition(const size_t samplePosition);

    void RandomizeIfNewSweepIsEntered();

<<<<<<< HEAD
    bool AdvanceToNextPositionForThisWorker();

    std::map<size_t, ChunkPtr> m_chunks;
=======
    bool GetNextSequenceIds(size_t sampleCount, std::vector<size_t>& originalIds, std::unordered_set<size_t>& originalChunks);

>>>>>>> f1cc2a21
};
} } }<|MERGE_RESOLUTION|>--- conflicted
+++ resolved
@@ -89,13 +89,8 @@
 
     void RandomizeIfNewSweepIsEntered();
 
-<<<<<<< HEAD
-    bool AdvanceToNextPositionForThisWorker();
 
     std::map<size_t, ChunkPtr> m_chunks;
-=======
     bool GetNextSequenceIds(size_t sampleCount, std::vector<size_t>& originalIds, std::unordered_set<size_t>& originalChunks);
-
->>>>>>> f1cc2a21
 };
 } } }