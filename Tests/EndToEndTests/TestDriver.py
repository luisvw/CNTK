--- conflicted
+++ resolved
@@ -340,21 +340,14 @@
           baselineFile = self.newBaselineFilePath(device)
 
       if result.succeeded:
-<<<<<<< HEAD
-       if args.verbose:
-           if args.update_baseline:
+        if args.verbose:
+          if args.update_baseline:
             six.print_("Updating baseline file " + baselineFile)
-           else:
+          else:
             six.print_("Creating baseline file " + baselineFile)
 
-       with open(baselineFile, "w") as f:
-         f.write("\n".join(allLines))
-=======
-        if args.verbose:
-          six.print_("Updating baseline file " + baselineFile)
         with open(baselineFile, "w") as f:
           f.write("\n".join(allLines))
->>>>>>> 5b6dbe46
 
     return result
 
