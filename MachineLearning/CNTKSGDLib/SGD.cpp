// SGD.cpp -- implements SGD with all bells and whistles, parallelization, randomizatiom, etc.

#define _CRT_SECURE_NO_WARNINGS // "secure" CRT not available on all platforms  --add this at the top of all CPP files that give "function or variable may be unsafe" warnings

#include "Basics.h"
#include "SGD.h"
//#include "MultiNetworksSGD.h"
#include "AllReduceDistGradAggregator.h"
<<<<<<< HEAD
#include "MPIWrapper.h"

#include <map>

extern Microsoft::MSR::CNTK::MPIWrapper *g_mpi;
=======
>>>>>>> 577556cf

namespace Microsoft { namespace MSR { namespace CNTK {

    using namespace std;

    template<class ElemType>
    void DecimateMinibatch(std::map<std::wstring, MSR::CNTK::Matrix<ElemType>*>& mb, int numProcessor, int myID)
    {
        int rank = myID;
        int procs = numProcessor;

        size_t rv = 0;
        if (procs > 1)
        {
            for (auto it = mb.begin(); it != mb.end(); ++it)
            {
                MSR::CNTK::Matrix<ElemType> &mat = *(it->second);
                size_t nCols = mat.GetNumCols();
                size_t col_start = (nCols * rank) / procs;
                size_t col_end = (nCols * (rank + 1)) / procs;
                if (col_end > nCols)
                {
                    // this shouldn't happen
                    col_end = nCols;
                }

                if (col_end == col_start)
                {
                    MSR::CNTK::Matrix<ElemType> tmp(mat.GetNumRows(), 0, AUTOPLACEMATRIX, DENSE);
                    mat.SetValue(tmp);
                }
                else
                {
                    MSR::CNTK::Matrix<ElemType> tmp = mat.ColumnSlice(col_start, col_end - col_start);
                    mat.SetValue(tmp);
                }

                if (rv == 0)
                {
                    rv = mat.GetNumCols();
                }
                else
                {
                    if (rv != mat.GetNumCols())
                    {
                        throw std::logic_error("Uneven number of columns among inputs.");
                    }
                }
            }
        }
    }

    template<class ElemType> 
    size_t DecimateMinibatchWithSentences(std::map<std::wstring, MSR::CNTK::Matrix<ElemType>*> &mb,  /* (input) matrix to be decimated */
                                          int rank, int numprocs,                                    /* (input) rank info */
                                          size_t& nSlices,                                           /* (input/output): on input, # parallel sentence total , on output, # paralel sentence in this node  */
                                          MBLayoutPtr pMBLayout,                                     // gets filled in
                                          IDataReader<ElemType>* trainDataReader)                    /* (input)  to have access to reader */
    {
        // For RNN, a input Matrix is organized in the following way: 
        //   | x_t^1  x_t^2 ... x_t^N |  .... | x_{t+T-1}^1 ... x_{t+T-1}^N | 
        //   |<----   block 1    ---->|  .... |<------  block T       ----->| 
        // N is the nSlice (input)
        // The decimation here is to split each block to individual GPUs 
        // So After decimation 
        //   | x_t^{st} ... x_t^{en-1}|  .... | x_{t+T-1}^{st} ... x_{t+T-1}^{en-1} | 
        // Each block now has nSlice/nProcs 
        // 
        // Correspondingly, the SentenceBoundary and PackingFlags will be revised 
        trainDataReader->CopyMBLayoutTo(pMBLayout); // fill this

        size_t rv = 0;
        size_t nOrigParallelUtts = nSlices;
        static bool warned = false;
        if (numprocs > 1)
        {
            // decide new parallel utterances 
            size_t sent_start = 0;
            size_t sent_end = 0;
            if (nOrigParallelUtts % numprocs != 0)
            {
                if (!warned)
                {
                    /* give a warning of potential bandwidth wasting */
                    fprintf(stderr, "WARNING: %d GPUs are used in model averaging, but the number of parallel utterances are %d, a potential training speed degradation.\n",
                            (int)g_mpi->NumNodesInUse(), (int)nOrigParallelUtts);
                    warned = true;
                }
                if (rank == numprocs - 1)
                {
                    nSlices = nOrigParallelUtts - (nOrigParallelUtts / numprocs + 1) * (numprocs - 1);
                    sent_start = (nOrigParallelUtts / numprocs + 1) * (numprocs - 1);
                    sent_end = nOrigParallelUtts;
                }
                else
                {
                    nSlices = nOrigParallelUtts / numprocs + 1;
                    sent_start = nSlices * rank;
                    sent_end = nSlices * (rank + 1);
                    if (sent_end > nOrigParallelUtts) sent_end = nOrigParallelUtts;
                }
            }
            else
            {
                nSlices = nOrigParallelUtts / numprocs;
                sent_start = rank*nSlices;
                sent_end = (rank + 1)*nSlices;
                if (sent_end > nOrigParallelUtts) sent_end = nOrigParallelUtts;
            }
            // decimate data 
            for (auto it = mb.begin(); it != mb.end(); ++it)
            {
                MSR::CNTK::Matrix<ElemType> &mat = *(it->second);
                size_t nCols = mat.GetNumCols();

                if (nCols % nOrigParallelUtts != 0)
                {
                    // this should not happen for DNN, RNN with truncated BPTT, not sure about other special stuff ... 
                    RuntimeError("ERROR: minibatch size %d, but with %d parallel utterances\n", nCols, nOrigParallelUtts);
                }
                size_t nBlocks = nCols / nOrigParallelUtts;
                // for RNN, nBlocks is the size of truncated BPTT
                if (sent_end == sent_start)
                {
                    // should never happen, print debug info
                    RuntimeError("ERROR: in DecimateMinibatch, col_st=col_en=%d, nCol=%d, nBlock=%d, nParaUtts=%d, nGPU=%d\n",
                        (int)sent_start, (int)nCols, (int)nBlocks, (int)nOrigParallelUtts, (int)numprocs);
                }

                MSR::CNTK::Matrix<ElemType> tmp(mat.GetNumRows(), nSlices*nBlocks, mat.GetPreferredDeviceId(), mat.GetMatrixType());

                // do the column slice for each block 
                for (size_t iblock = 0; iblock < nBlocks; iblock++)
                {
                    tmp.SetColumnSlice(mat.ColumnSlice(nOrigParallelUtts*iblock + sent_start, nSlices),
                        iblock*nSlices, nSlices);
                }
                mat.SetValue(tmp);

                // assert the cols are even among nodes 
                if (0 == rv)
                {
                    rv = mat.GetNumCols();
                }
                else
                {
                    if (rv != mat.GetNumCols())
                        throw std::logic_error("Uneven number of columns among inputs.");
                }
            }
            // revise sentence boundary and packing flags
            Matrix<float>  newBoundary(CPUDEVICE); // TODO: change Matrix<float> to a typedef
            size_t nMBSize = pMBLayout->GetSize(); 
            newBoundary.Resize(nSlices, nMBSize);
            newBoundary.AssignRowSliceValuesOf(pMBLayout->m_sentenceBoundaryFlags, sent_start, nSlices);
            fill(pMBLayout->m_minibatchPackingFlags.begin(), pMBLayout->m_minibatchPackingFlags.end(), MinibatchPackingFlags::None);
            // BUGBUG? what happens with newBoundary? Does not get assigned?
            for (size_t nt = 0; nt < nMBSize; nt++)
            {
                for (size_t ns = 0; ns < nSlices; ns++)
                {
                    if (newBoundary(ns, nt) == ((int) MinibatchPackingFlags::SequenceStart))
                        pMBLayout->m_minibatchPackingFlags[nt] |= MinibatchPackingFlags::SequenceStart;
                    if (newBoundary(ns, nt) == ((int) MinibatchPackingFlags::SequenceEnd))
                        pMBLayout->m_minibatchPackingFlags[nt] |= MinibatchPackingFlags::SequenceEnd;
                }
            }
        }

        return rv; 
    }

    static AdaptationRegType ParseAdaptationRegType(wstring s)
    {
        msra::strfun::tolower_ascii(s);
        if (s == L"" || s == L"none")
            return AdaptationRegType::None;
        else if (s == L"kl" || s == L"klreg")
            return AdaptationRegType::KL;
        else
            throw std::invalid_argument("ParseAdaptationRegType: Invalid Adaptation Regularization Type. Valid values are (None | KL)");
    }

    static GradientsUpdateType ParseGradUpdateType(wstring s)
    {
        msra::strfun::tolower_ascii(s);
        if (s == L"" || s == L"none" || s == L"normal" || s == L"simple")
            return GradientsUpdateType::None;
        else if (s == L"adagrad")
            return GradientsUpdateType::AdaGrad;
        else if (s == L"rmsprop")
            return GradientsUpdateType::RmsProp;
        else
            throw std::invalid_argument("ParseGradUpdateType: Invalid Gradient Updating Type. Valid values are (None | AdaGrad | RmsProp )");
    }

    static ParallelizationMethod ParseParallelizationMethod(wstring s)
    {
        msra::strfun::tolower_ascii(s);
        if ((s == L"") || (s == L"none"))
            return ParallelizationMethod::None;
        else if (s == L"dataparallelsgd")
            return ParallelizationMethod::DataParallelSGD;
        else if (s == L"modelaveragingsgd")
            return ParallelizationMethod::ModelAveragingSGD;
        else
            throw std::invalid_argument("ParseParallelizationMethod: Invalid Parallelization Method. Valid values are (None | DataParallelSGD | ModelAveragingSGD)");
    }

    static LearningRateSearchAlgorithm ParseLearningRateSearchType(wstring s)
    {
        // TODO: why allow so many variants?
        msra::strfun::tolower_ascii(s);
        if (s == L"false" || s == L"none")
            return LearningRateSearchAlgorithm::None;
        else if (s == L"searchbeforeepoch" || s == L"beforeepoch" || s == L"before")
            return LearningRateSearchAlgorithm::SearchBeforeEpoch;
        else if (s == L"adjustafterepoch" || s == L"afterepoch" || s == L"after")
            return LearningRateSearchAlgorithm::AdjustAfterEpoch;
        else
            throw std::invalid_argument("autoAdjustLR: Invalid learning rate search type. Valid values are (None | SearchBeforeEpoch | AdjustAfterEpoch)");
    }

    template<class ElemType>
    SGD<ElemType>::SGD(const ConfigParameters& configSGD)
    {
        ConfigArray learningRatesPerMBStr = configSGD("learningRatesPerMB", "");
        m_needToNormalizeLRByParallUtterance = false;
        m_needToNormalizeMomentumByParallUtterance = false;
        floatargvector learningRatesPerMB = learningRatesPerMBStr;

        ConfigArray learningRatesPerSampleStr = configSGD("learningRatesPerSample", "");
        floatargvector learningRatesPerSample = learningRatesPerSampleStr;

        std::string executionEngineValue = configSGD("executionEngine", "synchronous");

        // AutoAdjust Parameters
        ConfigParameters configAALR(configSGD("AutoAdjust", ""));
        LearningRateSearchAlgorithm autoAdjustLRType = ParseLearningRateSearchType(configAALR("autoAdjustLR", "None"));
        double reduceLearnRateIfImproveLessThan = configAALR("reduceLearnRateIfImproveLessThan", "0");
        bool continueReduce = (bool) configAALR("continueReduce", "false");
        size_t learnRateAdjustInterval = (size_t) configAALR("learnRateAdjustInterval", "1");
        double learnRateDecreaseFactor = configAALR("learnRateDecreaseFactor", "0.618");
        double increaseLearnRateIfImproveMoreThan = configAALR("increaseLearnRateIfImproveMoreThan", "1#INF");
        double learnRateIncreaseFactor = configAALR("learnRateIncreaseFactor", "1.382");

        // AutoAdjust Auto Adjust Minibatch Parameters
        bool autoAdjustMinibatch = (bool) configAALR("autoAdjustMinibatch", "false");
        size_t minibatchSizeTuningFrequency = configAALR("minibatchSizeTuningFrequency", "1");
        size_t minibatchSizeTuningMax = configAALR("minibatchSizeTuningMax", "1048576");
        size_t minibatchSearchCriterionErrorMargin = configAALR("minibatchSearchCriterionErrorMargin", "1");

        // the number of minibatches used to search
        // the learning rate. Its typically set to 10-20% of
        // the total minibatches in an epoch.
        ConfigArray minibatch4LRSearch = configAALR("numMiniBatch4LRSearch", "500");
        intargvector numMiniBatch4LRSearch = minibatch4LRSearch;

        size_t numPrevLearnRates = configAALR("numPrevLearnRates", "5");
        size_t numBestSearchEpoch = configAALR("numBestSearchEpoch", "1");
        bool loadBestModel = configAALR("loadBestModel", "true");
        bool useCVSetControlLRIfCVExists = configAALR("UseCVSetControlLRIfCVExists", "true");
        bool useEvalCriterionControlLR = configAALR("UseEvalCriterionControlLR", "false");


        ConfigArray minibatchSize = configSGD("minibatchSize", "256");
        intargvector mbSize = minibatchSize;

        // the number of samples in each epoch (0 means, use all the samples in each epoch).
        size_t epochSize = configSGD("epochSize", "0");

        // the total number of epochs to run.
        size_t maxEpochs = configSGD("maxEpochs");

        ConfigArray momentumPerMBStr = configSGD("momentumPerMB", "");
        floatargvector momentumPerMB = momentumPerMBStr;

        ConfigArray momentumPerSampleStr = configSGD("momentumPerSample", "");
        floatargvector momentumPerSample = momentumPerSampleStr;

        wstring modelPath = configSGD("modelPath");
        wstring trainCriterionNodeName = configSGD("trainCriterionNodeName", "");
        wstring evalCriterionNodeName = configSGD("evalCriterionNodeName", "");

        size_t maxTempMemSizeInSamplesForCNN = configSGD("maxTempMemSizeInSamplesForCNN", "0");

        int traceLevel = configSGD("traceLevel", "0");
        size_t numMBsToShowResult = configSGD("numMBsToShowResult", "10");
        size_t numMBsToCUDAProfile = configSGD("numMBsToCUDAProfile", "0");

        bool keepCheckPointFiles = configSGD("keepCheckPointFiles", "false");

        bool gradientClippingWithTruncation = configSGD("gradientClippingWithTruncation", "true");
        double clippingThresholdPerSample = configSGD("clippingThresholdPerSample", "1#INF");

        ConfigArray dropoutRatesStr = configSGD("dropoutRate", "0.0");
        floatargvector dropoutRates = dropoutRatesStr;

        GradientUpdateInfo gUpdateInfo;
        GradientsUpdateType gradUpdateType = ParseGradUpdateType(configSGD("gradUpdateType", "None"));
        double gaussianNoiseInjecStd = configSGD("gaussianNoiseInjectStd", "0");
        gUpdateInfo.mType = gradUpdateType;
        gUpdateInfo.mGaussianNoiseInjectStd = (float) gaussianNoiseInjecStd;

        // extract RMSProp parameters from config, if they exist. Default to reasonable values.
        RMSPropInfo rpi;
        rpi.dec = (double) configSGD("rms_wgt_dec", "0.75");
        rpi.inc = (double) configSGD("rms_wgt_inc", "1.2");
        rpi.min = (double) configSGD("rms_wgt_min", "0.1");
        rpi.max = (double) configSGD("rms_wgt_max", "10.0");
        rpi.gamma = (double) configSGD("rms_gamma", "0.99");

        bool needAveMultiplier = (bool) configSGD("normWithAveMultiplier", "true");
        double L2RegWeight = (double) configSGD("L2RegWeight", "0");
        double L1RegWeight = (double) configSGD("L1RegWeight", "0");

        /// for backward support. future setup should use gradUpdateType=AdaGrad, instead of
        /// useAdagrad=true
        bool useAdagrad = configSGD("useAdagrad", "false");
        if (useAdagrad)
        {
            gradUpdateType = GradientsUpdateType::AdaGrad;
            gUpdateInfo.mType = gradUpdateType;
        }

        AdaptationRegType adaptationRegType = ParseAdaptationRegType(configSGD("adaptationRegType", "None"));
        double adaptationRegWeight = configSGD("adaptationRegWeight", "0");

        /// gradient check setup
        bool doGradientCheck = configSGD("gradientcheck", "false");
        double gradientCheckSigDigit = configSGD("sigFigs", "6");

        if (doGradientCheck && sizeof(ElemType) != sizeof(double))
            LogicError("Gradient check needs to use precision = double");
        m_doUnitTest = configSGD("unittest", "false");

        bool validateAfterModelReloading = configSGD("validateAfterModelReloading", "true");

        bool UsingAllDataForPreComputedNode = configSGD("UseAllDataForPreComputedNode", "true");

        // Parallel training
        m_parallelizationMethod = ParallelizationMethod::None;
        m_distGradAgg = nullptr;
        m_gradHeader = nullptr;
        m_numGradientBits = 32;
        m_zeroThresholdFor1Bit = true;
        m_enableDistributedMBReading = false;
        m_parallelizationStartEpochNum = 0;
        m_nFramesBetweenMASync = 40000; // default 40k frames 

        if ((g_mpi != nullptr) && configSGD.ExistsCurrent("ParallelTrain"))
        {
            ConfigParameters configParallelTrain(configSGD("ParallelTrain", ""));
            m_parallelizationMethod = ParseParallelizationMethod(configParallelTrain("parallelizationMethod", "None"));
            m_parallelizationStartEpochNum = configParallelTrain("parallelizationStartEpoch", "1");
            m_parallelizationStartEpochNum -= 1; // Epoch numbers internally are 0 based
            m_enableDistributedMBReading = configParallelTrain("distributedMBReading", "false");

            if (configParallelTrain.ExistsCurrent("DataParallelSGD"))
            {
                ConfigParameters configDataParallelSGD(configParallelTrain("DataParallelSGD", ""));
                const char* defaultGradientBitsStr = (sizeof(ElemType) == sizeof(float)) ? "32" : "64";
                m_numGradientBits = configDataParallelSGD("gradientBits", defaultGradientBitsStr);
                m_zeroThresholdFor1Bit = configDataParallelSGD("useZeroThresholdFor1BitQuantization", "true");
                if ((m_numGradientBits < 1) || (m_numGradientBits > (8 * sizeof(ElemType))))
                {
                    throw std::invalid_argument("gradientBits must be in the range [1, 32] when using precision=float and in range [1, 64] when using precision=double!");
                }
            }

            if (configParallelTrain.ExistsCurrent("ModelAveragingSGD") )
            {
                ConfigParameters configMASGD(configParallelTrain("ModelAveragingSGD", "")); 
                m_nFramesBetweenMASync = configMASGD("SyncFrequencyInFrames", "40000"); 
                m_iMASyncStatsTrace = configMASGD("MAPerfStats", "0");
            }
                
        }

        // TODO: the number of parameters of this function is waaay to little!
        Init(learningRatesPerMB,
             learningRatesPerSample,
             mbSize,
             epochSize,
             maxEpochs,
             modelPath,
             momentumPerMB,
             momentumPerSample,
             gradientClippingWithTruncation,
             clippingThresholdPerSample,
             autoAdjustLRType,
             increaseLearnRateIfImproveMoreThan,
             learnRateIncreaseFactor,
             reduceLearnRateIfImproveLessThan,
             continueReduce,
             learnRateDecreaseFactor,
             dropoutRates,
             loadBestModel,
             numMiniBatch4LRSearch,
             numPrevLearnRates,
             numBestSearchEpoch,
             traceLevel,
             numMBsToShowResult,
             numMBsToCUDAProfile,
             maxTempMemSizeInSamplesForCNN,
             gUpdateInfo,
             keepCheckPointFiles,
             adaptationRegType,
             adaptationRegWeight,
             trainCriterionNodeName,
             evalCriterionNodeName,
             doGradientCheck,
             gradientCheckSigDigit,
             validateAfterModelReloading,
             rpi,
             learnRateAdjustInterval,
             UsingAllDataForPreComputedNode,
             needAveMultiplier,
             L2RegWeight,
             L1RegWeight,
             autoAdjustMinibatch,
             minibatchSizeTuningFrequency,
             minibatchSizeTuningMax,
             useCVSetControlLRIfCVExists,
             useEvalCriterionControlLR,
             minibatchSearchCriterionErrorMargin);
    }

    //autoLearnRateSearchType is applied only if the learning rate for the epoch is not specified in learningRatesPerMB and learningRatesPerSample
    template<class ElemType>
    void SGD<ElemType>::Init(const floatargvector& learningRatesPerMB,
              const floatargvector& learningRatesPerSample,
              const intargvector& mbSize,
              const size_t epochSize,
              const size_t maxEpochs,
              const wstring& modelPath,
              const floatargvector& momentumPerMB,
              const floatargvector& momentumPerSample,
              const bool gradientClippingWithTruncation,
              const double clippingThresholdPerSample,
              const LearningRateSearchAlgorithm autoLearnRateSearchType,
              const double increaseLearnRateIfImproveMoreThan,
              const double learnRateIncreaseFactor,
              const double reduceLearnRateIfImproveLessThan,
              const bool continueReduce,
              const double learnRateDecreaseFactor,
              floatargvector dropoutRates,
              const bool loadBestModel,
              const intargvector& numMiniBatch4LRSearch,
              const size_t numPrevLearnRates,
              const size_t numBestSearchEpoch,
              const int traceLevel,
              const size_t numMBsToShowResult,
              const size_t numMBsToCUDAProfile,
              const size_t maxTempMemSizeInSamplesForCNN,
              const GradientUpdateInfo gradUpdateType,
              const bool keepCheckPointFiles,
              const AdaptationRegType adaptationRegType,
              const double adaptationRegWeight,
              const wstring trainCriterionNodeName,
              const wstring evalCriterionNodeName,
              const bool doGradientCheck,
              const double gradientCheckSigDigit,
              const bool validateAfterModelReloading,
              RMSPropInfo rpi,
              size_t learnRateAdjustInterval,
              const bool UsingAllDataForPreComputed,
              const bool needAveMultiplier,
              const double L2RegWeight,
              const double L1RegWeight,
              const bool autoAdjustMinibatch,
              const size_t minibatchSizeTuningFrequency,
              const size_t minibatchSizeTuningMax,
              const bool useCVSetControlLRIfCVExists,
              const bool useEvalCriterionControlLR,
              const size_t minibatchSearchCriterionErrorMargin)
    {
        m_numPrevLearnRates = numPrevLearnRates;
        m_prevChosenMinibatchSize = 0;
        m_autoAdjustMinibatch = autoAdjustMinibatch;
        m_minibatchSizeTuningMax = minibatchSizeTuningMax;
        m_minibatchSizeTuningFrequency = minibatchSizeTuningFrequency;
        m_minibatchSearchCriterionErrorMargin = minibatchSearchCriterionErrorMargin;

        m_mbSize = mbSize;

        // the number of samples in each epoch (0 means, use all the samples in each epoch).
        m_epochSize = epochSize;
        if (m_epochSize == 0)
        {
            m_epochSize = requestDataSize;
        }

        // the total number of epochs to run.
        m_maxEpochs = maxEpochs;

        m_gradientClippingWithTruncation = gradientClippingWithTruncation;
        m_modelPath = modelPath;
        m_autoLearnRateSearchType = autoLearnRateSearchType;
        m_traceLevel = traceLevel;
        m_loadBestModel = loadBestModel;
        m_increaseLearnRateIfImproveMoreThan = increaseLearnRateIfImproveMoreThan;
        m_learnRateIncreaseFactor = learnRateIncreaseFactor;
        m_reduceLearnRateIfImproveLessThan = reduceLearnRateIfImproveLessThan;
        m_continueReduce = continueReduce;

        //minimum interval is 1 epoch
        m_learnRateAdjustInterval = max((size_t) 1, learnRateAdjustInterval);

        m_learnRateDecreaseFactor = learnRateDecreaseFactor;
        m_clippingThresholdPerSample = abs(clippingThresholdPerSample);
        m_numMiniBatch4LRSearch = numMiniBatch4LRSearch;
        m_dropoutRates = dropoutRates;
        m_numMBsToShowResult = int(numMBsToShowResult);
        m_numMBsToCUDAProfile = int(numMBsToCUDAProfile);
        m_numBestSearchEpoch = numBestSearchEpoch;
        m_maxTempMemSizeInSamplesForCNN = maxTempMemSizeInSamplesForCNN;
        m_gradType = gradUpdateType;
        m_rpi = rpi;
        m_keepCheckPointFiles = keepCheckPointFiles;

        m_adaptationRegType = adaptationRegType;
        m_adaptationRegWeight = adaptationRegWeight;

        m_trainCriterionNodeName = trainCriterionNodeName;
        m_evalCriterionNodeName = evalCriterionNodeName;
        m_useAllDataForPreComputedNode = UsingAllDataForPreComputed;

        m_needAveMultiplier = needAveMultiplier;
        m_L2RegWeight = L2RegWeight;
        m_L1RegWeight = L1RegWeight;

        for (size_t i = 0; i < m_mbSize.size(); i++)
        {
            if (m_epochSize != requestDataSize && m_epochSize < m_mbSize[i])
            {
                throw std::invalid_argument("epoch size must be larger than mbsize.");
            }
        }

        if (m_autoLearnRateSearchType == LearningRateSearchAlgorithm::None &&
            (learningRatesPerSample.size() == 0 && learningRatesPerMB.size() == 0))
        {
            throw std::invalid_argument("If autoLearnRateSearchType is false "
                                        "you must specify the learningRatesPerSample "
                                        "or learningRatesPerMB parameter.");
        }

        if (learningRatesPerSample.size() > 0 && learningRatesPerMB.size() > 0)
        {
            throw std::invalid_argument("You specified both learningRatesPerSample "
                                        "and learningRatesPerMB. Please comment "
                                        "out one of them.");
        }
        else if (learningRatesPerSample.size() > 0)
        {
            m_learningRatesPerSample = learningRatesPerSample;
        }
        else if (learningRatesPerMB.size() > 0)
        {
            int LRSize = (int) max(learningRatesPerMB.size(), m_mbSize.size());
            m_learningRatesPerSample.resize(LRSize);
            for (int i = 0; i < LRSize; i++)
            {
                m_learningRatesPerSample[i] = learningRatesPerMB[i] / m_mbSize[i];
            }
            m_needToNormalizeLRByParallUtterance = true;
        }

        if (momentumPerSample.size() > 0 && momentumPerMB.size() > 0)
        {
            throw std::invalid_argument("You specified both momentumPerSample "
                                        "and momentumPerMB. Please comment "
                                        "out one of them.");
        }
        else if (momentumPerSample.size() > 0)
        {
            m_momentumPerSample = momentumPerSample;
            int momentumVectorSize = m_momentumPerSample.size();
            for (int i = 0; i < momentumVectorSize; i++)
            {
                if ((m_momentumPerSample[i] >= 1) || (m_momentumPerSample[i] < 0))
                {
                    throw std::invalid_argument("momentumPerSample must be in [0, 1).");
                }
            }
        }
        else if (momentumPerMB.size() > 0)
        {
            int momentumVectorSize = (int)max(momentumPerMB.size(), m_mbSize.size());
            m_momentumPerSample.resize(momentumVectorSize);
            for (int i = 0; i < momentumVectorSize; i++)
            {
                if ((momentumPerMB[i] >= 1) || (momentumPerMB[i] < 0))
                    InvalidArgument("momentumPerMB must be in [0, 1).");
                m_momentumPerSample[i] = (float)pow(momentumPerMB[i], 1.0 / m_mbSize[i]); 
            }

            m_needToNormalizeMomentumByParallUtterance = true;
        }
        else
        {
            int momentumVectorSize = m_mbSize.size();
            m_momentumPerSample.resize(momentumVectorSize);
            for (int i = 0; i < momentumVectorSize; i++)
                m_momentumPerSample[i] = (float)pow(0.9f, 1.0 / m_mbSize[i]);
            }

        if (m_learnRateDecreaseFactor > 1 || m_learnRateIncreaseFactor < 1)
            InvalidArgument("learnRateIncreaseFactor must be >= 1 and learnRateDecreaseFactor must be <= 1.");

        for (size_t i = 0; i < m_dropoutRates.size(); i++)
            if (m_dropoutRates[i] >= 1 || m_dropoutRates[i] < 0)
                InvalidArgument("dropoutRate must be >= 0 and < 1.");

        if (m_adaptationRegWeight > 1 || m_adaptationRegWeight < 0)
            InvalidArgument("adaptationRegWeight must be in [0 1]");

        m_minLearnRate = 1e-9f;

        m_needAdaptRegularization = false;

        m_doGradientCheck = doGradientCheck;
        m_gradientCheckSigDigit = gradientCheckSigDigit;
        m_validateAfterModelReloading = validateAfterModelReloading;

        m_useCVSetControlLRIfCVExists = useCVSetControlLRIfCVExists;
        m_useEvalCriterionControlLR = useEvalCriterionControlLR;

        msra::files::make_intermediate_dirs(m_modelPath);
    }

    template<class ElemType>
    void SGD<ElemType>::Adapt(wstring origModelFileName, wstring refNodeName,
               IDataReader<ElemType>* trainSetDataReader,
               IDataReader<ElemType>* validationSetDataReader,
               const DEVICEID_TYPE deviceID, const bool makeMode)
    {
        if (origModelFileName == L"" || trainSetDataReader == nullptr)
            InvalidArgument("origModel and trainSetDataReader should not be null.");

        int startEpoch = DetermineStartEpoch(makeMode);
        if (startEpoch == m_maxEpochs)
        {
            fprintf(stderr, "Final model exists. No further training is necessary.\n");
            return;
        }

        ComputationNetwork net(deviceID);
        if (startEpoch >= 0)
        {
            wstring modelFileName = GetModelNameForEpoch(int(startEpoch) - 1);
            fprintf(stderr, "Starting from checkpoint. Load Network From File %ls.\n", modelFileName.c_str());
            net.LoadFromFile<ElemType>(modelFileName);
        }
        else
        {
            fprintf(stderr, "Load Network From the original model file %ls.\n", origModelFileName.c_str());
            net.LoadFromFile<ElemType>(origModelFileName);
        }

        startEpoch = max(startEpoch, 0);

        ComputationNetwork refNet(deviceID);
        m_needAdaptRegularization = m_adaptationRegType != AdaptationRegType::None && m_adaptationRegWeight > 0;
        if (m_needAdaptRegularization)
        {
            fprintf(stderr, "Load reference Network From the original model file %ls.\n", origModelFileName.c_str());
            refNet.LoadFromFile<ElemType>(origModelFileName);
        }

        ComputationNodeBasePtr refNode;
        if (m_needAdaptRegularization && m_adaptationRegType == AdaptationRegType::KL)
        {
            fprintf(stderr, "Checking refNodeName %ls.\n", origModelFileName.c_str());
            if (refNodeName == L"")
                InvalidArgument("refNodeName does not exist and is needed when adaptationRegType is KL.");
            refNode = refNet.GetNodeFromName(refNodeName);
        }

        TrainOrAdaptModel(startEpoch, net, refNet, refNode, trainSetDataReader, validationSetDataReader);
    }

    template<class ElemType>
    void SGD<ElemType>::SequenceTrain(IComputationNetBuilder<ElemType>* netBuilder, wstring origModelFileName,
                       IDataReader<ElemType>* trainSetDataReader, IDataReader<ElemType>* validationSetDataReader,
                       const DEVICEID_TYPE deviceID, const bool makeMode)
    {
        if (netBuilder == nullptr || origModelFileName == L"" || trainSetDataReader == nullptr)
            InvalidArgument("netBuilder, origModel and trainSetDataReader should not be null.");

        int startEpoch = DetermineStartEpoch(makeMode);
        if (startEpoch == m_maxEpochs)
        {
            fprintf(stderr, "Final model exists. No further training is necessary.\n");
            return;
        }

        // Initializes the model from original model.
        ComputationNetwork origNet(deviceID);
        ComputationNetwork* sequenceNet = 
            (startEpoch < 0) ? netBuilder->BuildNetworkFromDescription() : &origNet;
        std::vector<ComputationNodeBasePtr> addedFeatureNodes;
        std::vector<ComputationNodeBasePtr> replacedCriterionNodes;
        if (startEpoch < 0)
        {
            // Loads models.
            origNet.LoadFromFile<ElemType>(origModelFileName);

            // Processes feature nodes.
            std::vector<ComputationNodeBasePtr> & sequenceFeatureNodes = sequenceNet->FeatureNodes();
            for (size_t i = 0; i < sequenceFeatureNodes.size(); ++i)
            {
                if (!origNet.NodeNameExist(sequenceFeatureNodes[i]->NodeName()))
                {
                    addedFeatureNodes.push_back(sequenceFeatureNodes[i]);
                    origNet.AddFeatureNode(sequenceFeatureNodes[i]);
                }
            }

            // Processes criterion nodes.
            auto & origCriterionNodes = GetTrainCriterionNodes(origNet);
            auto & sequenceCriterionNodes = GetTrainCriterionNodes(*sequenceNet);
            if (origCriterionNodes.size() == 0 || sequenceCriterionNodes.size() == 0)
            {
                throw std::runtime_error("Training criterion node does not exist.");
            }
            replacedCriterionNodes.push_back(origCriterionNodes[0]);
            origNet.ReplaceFinalCriterionNode(origCriterionNodes[0]->NodeName(), sequenceCriterionNodes[0]);
            origNet.ResetEvalTimeStamp();
        }

        wstring modelFileName = GetModelNameForEpoch(int(startEpoch) - 1);
        if (startEpoch >= 0)
            fprintf(stderr, "Starting from checkpoint. Load Network From File %ls.\n", modelFileName.c_str());
        else
            fprintf(stderr, "Load Network From the original model file %ls.\n", origModelFileName.c_str());
        ComputationNetwork *net = (startEpoch < 0) ? &origNet : netBuilder->LoadNetworkFromFile(modelFileName);

        startEpoch = max(startEpoch, 0);

        TrainOrAdaptModel(startEpoch, *net, *net, nullptr, trainSetDataReader, validationSetDataReader);

        // Handles deletions carefully here.
        if (startEpoch < 0)
        {
            for (size_t i = 0; i < addedFeatureNodes.size(); ++i)
                origNet.RemoveFeatureNode(addedFeatureNodes[i]);
            auto & origCriterionNodes = GetTrainCriterionNodes(origNet);
            origNet.ReplaceFinalCriterionNode(origCriterionNodes[0]->NodeName(), replacedCriterionNodes[0]);
        }
    }

    static double MomentumPerMB(double momentumPerSample, size_t minibatchSize)
    {
        return pow(momentumPerSample, minibatchSize);
    }

    template<class ElemType>
    void SGD<ElemType>::Train(IComputationNetBuilder<ElemType>* netBuilder,
               IDataReader<ElemType>* trainSetDataReader,
               IDataReader<ElemType>* validationSetDataReader,
               const bool makeMode)
    {
        if (netBuilder == nullptr || trainSetDataReader == nullptr)
            InvalidArgument("netBuilder and trainSetDataReader should not be null.\n");
        int startEpoch = DetermineStartEpoch(makeMode);
        if (startEpoch == m_maxEpochs)
        {
            fprintf(stderr, "Final model exists. No further training is necessary.\n");
            return;
        }

        wstring modelFileName = GetModelNameForEpoch(int(startEpoch) - 1);
        if (startEpoch >= 0)
            fprintf(stderr, "Starting from checkpoint. Load Network From File %ls.\n", modelFileName.c_str());

        ComputationNetwork* net = startEpoch < 0 ? netBuilder->BuildNetworkFromDescription() :
                                                             netBuilder->LoadNetworkFromFile(modelFileName);
        // TODO: BUGBUG: if not starting from checkpoint, need to synchronize initial model
        // strategy should be to run the initializer above on mpiRank==0, and then broadcast parameters.

        /*  if (m_doUnitTest)
        {
            if (net.UnitTest() == false)
                LogicError("unit test on decoder network not passed");

            return;
        }*/

        startEpoch = max(startEpoch, 0);
        m_needAdaptRegularization = false;

        TrainOrAdaptModel(startEpoch, *net, *net, nullptr, trainSetDataReader, validationSetDataReader);
    }

// protected:

    // Get{Train,Eval}CriterionNodes() return a reference that is, unfortunately, dependent on the network.
    // So we hold those inside here. Not very nice. Also not thread-safe. This may go away once we fix sequence-to-sequence models properly.
    static map<ComputationNetwork*, vector<ComputationNodeBasePtr>> tmpCriterionNodeSets;
    // TODO: test this, then remove this comment

    template<class ElemType>
    std::vector<ComputationNodeBasePtr> & SGD<ElemType>::GetTrainCriterionNodes(ComputationNetwork& net)
    {
        fprintf(stderr, "GetTrainCriterionNodes %ls ...\n", m_trainCriterionNodeName.c_str());
        if (!m_trainCriterionNodeName.empty())
        {
            tmpCriterionNodeSets[&net] = net.CriterionNodesFrom(m_trainCriterionNodeName);
            return tmpCriterionNodeSets[&net];
        }
        else
            return net.FinalCriterionNodes();
    }

    template<class ElemType>
    std::vector<ComputationNodeBasePtr> & SGD<ElemType>::GetEvalCriterionNodes(ComputationNetwork& net)
    {
        fprintf(stderr, "GetEvalCriterionNodes %ls ...\n", m_evalCriterionNodeName.c_str());
        if (!m_evalCriterionNodeName.empty())
        {
            tmpCriterionNodeSets[&net] = net.CriterionNodesFrom(m_evalCriterionNodeName);
            return tmpCriterionNodeSets[&net];
        }
        else
            return net.EvaluationNodes();
    }

    template<class ElemType>
    void SGD<ElemType>::TrainOrAdaptModel(int startEpoch, ComputationNetwork& net,
                           ComputationNetwork& refNet,
                           ComputationNodeBasePtr refNode,
                           IDataReader<ElemType>* trainSetDataReader,
                           IDataReader<ElemType>* validationSetDataReader)
    {
        auto & featureNodes = net.FeatureNodes();
        auto & labelNodes = net.LabelNodes();
        auto & criterionNodes = GetTrainCriterionNodes(net);
        auto & evaluationNodes = GetEvalCriterionNodes(net);

        std::map<std::wstring, Matrix<ElemType>*>* inputMatrices = new std::map<std::wstring, Matrix<ElemType>*>();
        for (size_t i = 0; i < featureNodes.size(); i++)
        {
            // TODO: instead, remember the nodes directly, to be able to handle both float and double nodes; current version will crash for mixed networks
            (*inputMatrices)[featureNodes[i]->NodeName()] = &dynamic_pointer_cast<ComputationNode<ElemType>>(featureNodes[i])->FunctionValues();
        }

        for (size_t i = 0; i < labelNodes.size(); i++)
        {
            (*inputMatrices)[labelNodes[i]->NodeName()] = &dynamic_pointer_cast<ComputationNode<ElemType>>(labelNodes[i])->FunctionValues();
        }

        // used for KLD regularized adaptation. For all other adaptation techniques
        // use MEL to edit the model and using normal training algorithm
        std::vector<ComputationNodeBasePtr> refFeatureNodes;
        if (m_needAdaptRegularization && m_adaptationRegType == AdaptationRegType::KL && refNode != nullptr)
        {
            refFeatureNodes.resize(featureNodes.size());
            for (size_t i = 0; i < featureNodes.size(); i++)
            {
                //we need to keep this info to handle deletion
                refFeatureNodes[i] = refNet.GetNodeFromName(featureNodes[i]->NodeName());
                refNet.ChangeNode(featureNodes[i]->NodeName(), featureNodes[i]);
            }

            refNet.RebuildNetwork(refNode);
        }

        //initializing weights and gradient holder
        //only one criterion so far TODO: support multiple ones?
        auto & learnableNodes = net.LearnableNodes(criterionNodes[0]);
        std::list<Matrix<ElemType>> smoothedGradients;

        for (auto nodeIter = learnableNodes.begin(); nodeIter != learnableNodes.end(); nodeIter++)
        {
            ComputationNodePtr node = dynamic_pointer_cast<ComputationNode<ElemType>>(*nodeIter);
            smoothedGradients.push_back(Matrix<ElemType>(node->FunctionValues().GetNumRows(),
                                                         node->FunctionValues().GetNumCols(),
                                                         net.GetDeviceId()));
        }

        double epochCriterion, avgCriterion, prevCriterion, lrControlCriterion;
        lrControlCriterion = epochCriterion = avgCriterion = prevCriterion = std::numeric_limits<double>::infinity();
        size_t epochsNotCountedInAvgCriterion = startEpoch % m_learnRateAdjustInterval;

        std::vector<double> epochEvalErrors(evaluationNodes.size(), std::numeric_limits<double>::infinity());

        std::vector<wstring> evalNodeNames;
        for (size_t i = 0; i < evaluationNodes.size(); i++)
            evalNodeNames.push_back(evaluationNodes[i]->NodeName());

        size_t totalSamplesSeen = 0;
        double learnRatePerSample = 0.5f / m_mbSize[startEpoch];

        double learningRateAdjustmentFactor = 1.0f;
        vector<double> prevLearnRates;
        prevLearnRates.resize(m_numPrevLearnRates);
        for (int i = 0; i < m_numPrevLearnRates; i++)
             prevLearnRates[i] = -1.0;

        //precompute mean and invStdDev nodes and save initial model
        if (PreCompute(net, trainSetDataReader, featureNodes, labelNodes, inputMatrices) || startEpoch == 0)
        {
            // Synchronize all ranks before writing the model to ensure that 
            // everyone is done loading the model
            if (g_mpi != nullptr)
                g_mpi->WaitAll();

            net.SaveToFile(GetModelNameForEpoch(int(startEpoch) - 1));
        }

        // first, we need to normalize the effect of nbruttsineachrecurrentiter
        if (trainSetDataReader->NumberSlicesInEachRecurrentIter() > 1 && m_needToNormalizeLRByParallUtterance)
        {
            for (auto& x : m_learningRatesPerSample)
                x /= (float)trainSetDataReader->NumberSlicesInEachRecurrentIter();
        }
        
        // first, we need to normalize the effect of nbruttsineachrecurrentiter for momemtum
        if (trainSetDataReader->NumberSlicesInEachRecurrentIter() > 1 && m_needToNormalizeMomentumByParallUtterance)
        {
            for (auto& x : m_momentumPerSample)
                x = (float)pow(x, 1.0 / trainSetDataReader->NumberSlicesInEachRecurrentIter());
            }

        bool learnRateInitialized = false;
        if (startEpoch > 0)
        {
            learnRateInitialized = LoadCheckPointInfo(startEpoch - 1,
                                                      /*out*/ totalSamplesSeen,
                                                      /*out*/ learnRatePerSample,
                                                      smoothedGradients,
                                                      /*out*/ prevCriterion,
                                                      /*out*/ m_prevChosenMinibatchSize);
            if (learnRateInitialized)
                prevLearnRates[startEpoch % m_numPrevLearnRates] = learnRatePerSample;
            }

        if (m_autoLearnRateSearchType == LearningRateSearchAlgorithm::AdjustAfterEpoch &&
            !learnRateInitialized && m_learningRatesPerSample.size() <= startEpoch)
        {
            InvalidArgument(
                "When using \"AdjustAfterEpoch\", there must either exist a checkpoint file, "
                "or an explicit learning rate must be specified in config for the starting epoch.");
        }

        unsigned long dropOutSeed = 1;
        double prevDropoutRate = 0;

        bool learnRateReduced = false;

        ComputationNetwork::SetMaxTempMemSizeForCNN(net, criterionNodes[0], m_maxTempMemSizeInSamplesForCNN);
        if (m_needAdaptRegularization && m_adaptationRegType == AdaptationRegType::KL && refNode != nullptr)
            ComputationNetwork::SetMaxTempMemSizeForCNN(refNet, refNode, m_maxTempMemSizeInSamplesForCNN);

        // --- MAIN EPOCH LOOP

        for (int i = startEpoch; i < (int)m_maxEpochs; i++)
        {
            // Synchronize all ranks before proceeding to ensure that 
            // rank 0 has finished writing the previous model file
            if (g_mpi != nullptr)
                g_mpi->WaitAll();

            Timer timer;
            timer.Start();

            // set dropout rate
            ComputationNetwork::SetDropoutRate<ElemType>(net, criterionNodes[0], m_dropoutRates[i], prevDropoutRate, dropOutSeed);

            // learning rate adjustment
            if (m_autoLearnRateSearchType == LearningRateSearchAlgorithm::None ||
                (m_learningRatesPerSample.size() > 0 && m_learningRatesPerSample.size() > i))
            {
                learnRatePerSample = m_learningRatesPerSample[i];
            }
            else if (m_autoLearnRateSearchType == LearningRateSearchAlgorithm::SearchBeforeEpoch)
            {
                double largestPrevLearnRatePerSample = prevLearnRates[0];
                for (int j = 1; j < m_numPrevLearnRates; j++)
                    largestPrevLearnRatePerSample = max(largestPrevLearnRatePerSample, prevLearnRates[j]);

                // return a reasonable learning rate based on the initial minibatchSize
                double newLearningRatePerSample = SearchForBestLearnRate(net, refNet, refNode, i, learnRatePerSample,
                                                                           trainSetDataReader, featureNodes, labelNodes,
                                                                           criterionNodes, evaluationNodes, inputMatrices,
                                                                           learnableNodes, smoothedGradients,
                                                                           learnRateInitialized, largestPrevLearnRatePerSample);
                learningRateAdjustmentFactor = newLearningRatePerSample / learnRatePerSample;
                learnRatePerSample = newLearningRatePerSample;

                // save per sample learn rate to support changeable minibatchSize
                prevLearnRates[i % m_numPrevLearnRates] = learnRatePerSample;
            }

            learnRateInitialized = true;

            if (learnRatePerSample < m_minLearnRate)
            {
                fprintf(stderr, "Learn Rate Per Sample for Epoch[%d] = %.8g is less than minLearnRate %.8g. Training stops.\n",
                        i + 1, learnRatePerSample, m_minLearnRate);
                if (m_autoLearnRateSearchType != LearningRateSearchAlgorithm::None)
                {
                    net.SaveToFile(m_modelPath);
                }
                break;
            }

            size_t chosenMinibatchSize;
            size_t actualMinibatchSize;

            // Through the command line or config file the user can set minibatch sizes on a per epoch
            // basis for a set number of epochs.  For epochs after that point, m_mbSize.size(), either
            // we just keep using
            // the last minibatch size, or we use tuning to try and find a better one.
            if (m_autoAdjustMinibatch && i >= m_mbSize.size())
            {
                size_t numFramesToUseInSearch = m_numMiniBatch4LRSearch[i] * m_mbSize[i];
                if (m_epochSize != requestDataSize)
                {
                    // ensure the numFramesToUseInSearch does not exceed the total number of frames in the epoch
                    numFramesToUseInSearch = min(numFramesToUseInSearch, m_epochSize);
                }

                // Use tuning to try and find a better minibatch size
                chosenMinibatchSize = AdaptiveMinibatchSizing(net, refNet, refNode, i,
                                                              numFramesToUseInSearch,
                                                              trainSetDataReader, learnRatePerSample,
                                                              m_mbSize[i], featureNodes, labelNodes,
                                                              criterionNodes, evaluationNodes,
                                                              inputMatrices, learnableNodes,
                                                              smoothedGradients, learningRateAdjustmentFactor);
                m_prevChosenMinibatchSize = chosenMinibatchSize;
            }
            else
            {
                // use the explicitly set minibatch size
                chosenMinibatchSize = m_mbSize[i];
            }
            
            actualMinibatchSize = chosenMinibatchSize;
            if (trainSetDataReader->NumberSlicesInEachRecurrentIter() > 1 && m_needToNormalizeMomentumByParallUtterance)
                actualMinibatchSize = chosenMinibatchSize * trainSetDataReader->NumberSlicesInEachRecurrentIter();

            fprintf(stderr, "Starting Epoch %d: learning rate per sample = %f  momentum = %f \n",
                    i + 1, learnRatePerSample, MomentumPerMB(m_momentumPerSample[i], actualMinibatchSize));

            TrainOneEpoch(net,
                          refNet, 
                          refNode, 
                          i, 
                          m_epochSize,
                          trainSetDataReader, 
                          learnRatePerSample, 
                          chosenMinibatchSize, 
                          featureNodes,
                          labelNodes, 
                          criterionNodes, 
                          evaluationNodes,
                          inputMatrices, 
                          learnableNodes, smoothedGradients,
                          epochCriterion, epochEvalErrors, totalSamplesSeen);

            timer.Stop();
            double epochTime = timer.ElapsedSeconds();

            if (m_useEvalCriterionControlLR)
                lrControlCriterion = epochEvalErrors[0];
            else
                lrControlCriterion = epochCriterion;

            fprintf(stderr,
                    "Finished Epoch[%d]: [Training Set] TrainLossPerSample = %.8g; ",
                    i + 1, epochCriterion);
            if (epochEvalErrors.size() == 1)
            {
                fprintf(stderr,
                        "EvalErrPerSample = %.8g; Ave LearnRatePerSample = %.10g; EpochTime=%.8g\n",
                        epochEvalErrors[0], learnRatePerSample, epochTime);
            }
            else
            {
                fprintf(stderr, "EvalErrPerSample ");
                for (size_t j = 0; j < epochEvalErrors.size(); j++)
                    fprintf(stderr, "[%lu]=%.8g; ", j, epochEvalErrors[j]);

                fprintf(stderr, "Ave LearnRatePerSample = %.10g; Epoch Time=%.8g\n",
                        learnRatePerSample, epochTime);

                fprintf(stderr, "Finished Epoch[%d]: Criterion Node [%ls] Per Sample = %.8g\n",
                                i + 1, criterionNodes[0]->NodeName().c_str(), epochCriterion);

                for (size_t j = 0; j < epochEvalErrors.size(); j++)
                {
                    fprintf(stderr, "Finished Epoch[%d]: Evaluation Node [%ls] Per Sample = %.8g\n",
                            i + 1, evalNodeNames[j].c_str(), epochEvalErrors[j]);
                }
            }

            if ((g_mpi == nullptr) || g_mpi->IsMainNode())
            {
                if (validationSetDataReader != trainSetDataReader && validationSetDataReader != nullptr)
                {
                    SimpleEvaluator<ElemType> evalforvalidation(net);
                    vector<wstring> cvSetTrainAndEvalNodes;
                    cvSetTrainAndEvalNodes.push_back(criterionNodes[0]->NodeName());
                    cvSetTrainAndEvalNodes.push_back(evaluationNodes[0]->NodeName());

                    vector<double> vScore = evalforvalidation.Evaluate(validationSetDataReader, cvSetTrainAndEvalNodes, m_mbSize[i]);
                    fprintf(stderr, "Finished Epoch[%d]: [Validation Set] TrainLossPerSample = %.8g; EvalErrPerSample = %.8g\n",
                            i + 1, vScore[0], vScore[1]);

                    if (m_useCVSetControlLRIfCVExists)
                    {
                        if (m_useEvalCriterionControlLR)
                            lrControlCriterion = vScore[1];
                        else
                            lrControlCriterion = vScore[0]; //the first one is the training criterion.
                        }
                    }
                }

            // broadcast epochCriterion to make sure each processor will have the same learning rate schedule
            if ((m_parallelizationMethod == ParallelizationMethod::ModelAveragingSGD) && (g_mpi->NumNodesInUse() > 1))
                g_mpi->Bcast(&epochCriterion, 1, g_mpi->MainNodeRank());

            bool loadedPrevModel = false;
            size_t epochsSinceLastLearnRateAdjust = i % m_learnRateAdjustInterval + 1;
            if (avgCriterion == std::numeric_limits<double>::infinity())
            {
                avgCriterion = lrControlCriterion;
            }
            else
            {
                avgCriterion = ((epochsSinceLastLearnRateAdjust - 1 - epochsNotCountedInAvgCriterion) *
                    avgCriterion + lrControlCriterion) /
                    (epochsSinceLastLearnRateAdjust - epochsNotCountedInAvgCriterion);
            }

            if (m_autoLearnRateSearchType == LearningRateSearchAlgorithm::AdjustAfterEpoch &&
                m_learningRatesPerSample.size() <= i && epochsSinceLastLearnRateAdjust == m_learnRateAdjustInterval)
            {
                if (std::isnan(avgCriterion) || (prevCriterion - avgCriterion < 0 && prevCriterion != std::numeric_limits<double>::infinity()))
                {
                    if (m_loadBestModel)
                    {
                        net.LoadPersistableParametersFromFile(GetModelNameForEpoch(i - 1),
                                                              m_validateAfterModelReloading);
                        net.ResetEvalTimeStamp();
                        LoadCheckPointInfo(i - 1,
                                           /*out*/ totalSamplesSeen,
                                           /*out*/ learnRatePerSample,
                                           smoothedGradients,
                                           /*out*/ prevCriterion,
                                           /*out*/ m_prevChosenMinibatchSize);
                        fprintf(stderr, "Loaded the previous model which has better training criterion.\n");
                        loadedPrevModel = true;
                    }
                }

                if (m_continueReduce)
                {
                    if (std::isnan(avgCriterion) || 
                        (prevCriterion - avgCriterion <= m_reduceLearnRateIfImproveLessThan * prevCriterion &&
                        prevCriterion != std::numeric_limits<double>::infinity()))
                    {
                        if (learnRateReduced == false)
                            learnRateReduced = true;
                        else
                        {
                            net.SaveToFile(GetModelNameForEpoch(i, true));

                            fprintf(stderr, "Finished training and saved final model\n\n");
                            break;
                        }
                    }

                    if (learnRateReduced)
                    {
                        learnRatePerSample *= m_learnRateDecreaseFactor;
                        fprintf(stderr, "learnRatePerSample reduced to %.8g\n", learnRatePerSample);
                    }
                }
                else
                {
                    if (std::isnan(avgCriterion) || 
                        (prevCriterion - avgCriterion <= m_reduceLearnRateIfImproveLessThan * prevCriterion &&
                        prevCriterion != std::numeric_limits<double>::infinity()))
                    {

                        learnRatePerSample *= m_learnRateDecreaseFactor;
                        fprintf(stderr, "learnRatePerSample reduced to %.8g\n", learnRatePerSample);
                    }
                    else if (prevCriterion - avgCriterion > m_increaseLearnRateIfImproveMoreThan * prevCriterion &&
                             prevCriterion != std::numeric_limits<double>::infinity())
                    {
                        learnRatePerSample *= m_learnRateIncreaseFactor;
                        fprintf(stderr, "learnRatePerSample increased to %.8g\n", learnRatePerSample);
                    }
                }
            }
            else
            {
                if (std::isnan(avgCriterion))
                    RuntimeError("The training criterion is not a number (NAN). Stop\n");
            }

            // not loading previous values then set them
            if (!loadedPrevModel && epochsSinceLastLearnRateAdjust == m_learnRateAdjustInterval)
            {
                prevCriterion = avgCriterion;
                epochsNotCountedInAvgCriterion = 0;
            }

            // Synchronize all ranks before proceeding to ensure that 
            // nobody tries reading the checkpoint file at the same time
            // as rank 0 deleting it below
            if (g_mpi != nullptr)
                g_mpi->WaitAll();

            // persist model and check-point info
            if ((g_mpi == nullptr) || g_mpi->IsMainNode())
            {
                net.SaveToFile(GetModelNameForEpoch(i));
                SaveCheckPointInfo(i, totalSamplesSeen, learnRatePerSample, smoothedGradients, prevCriterion, chosenMinibatchSize);
                if (!m_keepCheckPointFiles)
                {
                    // delete previous checkpoint file to save space
                    _wunlink(GetCheckPointFileNameForEpoch(i - 1).c_str());
                }
            }

            if (learnRatePerSample < 1e-12)
            {
                fprintf(stderr, "learnRate per sample is reduced to %.8g which is below 1e-12. stop training.\n",
                        learnRatePerSample);
            }
        }

        // --- END OF MAIN EPOCH LOOP

        // since we linked feature nodes. we need to remove it from the deletion
        if (m_needAdaptRegularization && m_adaptationRegType == AdaptationRegType::KL && refNode != nullptr)
        {
            for (size_t i = 0; i < refFeatureNodes.size(); i++)
            {
                // note we need to handle deletion carefully
                refNet.ChangeNode(refFeatureNodes[i]->NodeName(), refFeatureNodes[i]);
            }
        }

        delete inputMatrices;
    }

// protected:

    // return true if precomputation is executed.
    template<class ElemType>
    bool SGD<ElemType>::PreCompute(ComputationNetwork& net,
                    IDataReader<ElemType>* trainSetDataReader,
                    std::vector<ComputationNodeBasePtr> & featureNodes,
                    std::vector<ComputationNodeBasePtr> & labelNodes,
                    std::map<std::wstring, Matrix<ElemType>*>* inputMatrices)
    {
        std::list<ComputationNodeBasePtr> nodes = net.GetNodesRequiringPreComputation();

        if (nodes.size() == 0)
        {
            fprintf(stderr, "No PreCompute nodes found, skipping PreCompute step\n");
            return false;
        }

        fprintf(stderr, "Found %lu PreCompute nodes\n", nodes.size());
        for (auto nodeIter = nodes.begin(); nodeIter != nodes.end(); nodeIter++)
        {
            auto node = static_pointer_cast<PreComputedNode<ElemType>>(*nodeIter);
            fprintf(stderr, "\tNodeName: %ls\n", (node->NodeName()).c_str());
        }

        //compute
        //trainSetDataReader->StartMinibatchLoop(m_mbSize[0],  0 , requestDataSize);
        // trainSetDataReader->StartMinibatchLoop(m_mbSize[0],  0 , m_epochSize); // only based on one epoch
        // [1/12/2015 erw] to support large dataset, we usually partition whole dataset into several epoch's,
        // so we need to use all the data to do precomputing
        if (m_useAllDataForPreComputedNode)
        {
            // using all the data
            trainSetDataReader->StartMinibatchLoop(m_mbSize[0], 0);
        }
        else
        {
            // using all the data
            trainSetDataReader->StartMinibatchLoop(m_mbSize[0], 0, m_epochSize);
        }

        while (trainSetDataReader->GetMinibatch(*inputMatrices))
        {
            ComputationNetwork::UpdateEvalTimeStamps(featureNodes);
            ComputationNetwork::UpdateEvalTimeStamps(labelNodes);

            size_t actualMBSize = net.GetActualMBSize();
            net.SetActualMiniBatchSize(actualMBSize);
            net.SetActualNbrSlicesInEachRecurentIteration(trainSetDataReader->NumberSlicesInEachRecurrentIter());
            trainSetDataReader->CopyMBLayoutTo(net.GetMBLayoutPtr());

            // TODO: Exactly this loop should be INSIDE ComputationNetwork--pass the nodes array instead!
            for (auto nodeIter = nodes.begin(); nodeIter != nodes.end(); nodeIter++)
                net.Evaluate(*nodeIter);
        }

        // mark done
        for (auto nodeIter = nodes.begin(); nodeIter != nodes.end(); nodeIter++)
        {
            auto node = static_pointer_cast<PreComputedNode<ElemType>>(*nodeIter);
            node->MarkComputed(true);
        }

        return true;
    }

    // return a reasonable initial learning rate based on the initial mbsize
    template<class ElemType>
    double SGD<ElemType>::SearchForBestLearnRate(ComputationNetwork& net,
                                    ComputationNetwork& refNet,
                                    const ComputationNodeBasePtr refNode, const int epochNumber,
                                  const double curLearnRate,
                                    IDataReader<ElemType>* trainSetDataReader,
                                    const std::vector<ComputationNodeBasePtr> & featureNodes,
                                    const std::vector<ComputationNodeBasePtr> & labelNodes,
                                    const std::vector<ComputationNodeBasePtr> & criterionNodes,
                                    const std::vector<ComputationNodeBasePtr> & evaluationNodes,
                                    std::map<std::wstring, Matrix<ElemType>*>* inputMatrices,
                                    const std::list<ComputationNodeBasePtr> & learnableNodes,
                                    std::list<Matrix<ElemType>>& smoothedGradients,
                                    const bool learnRateInitialized,
                                  const double largestPrevLearnRatePerSample)
    {
        double epochCriterion = std::numeric_limits<double>::infinity();
        double prevCriterion = std::numeric_limits<double>::infinity();
        vector<double> epochEvalErrors(evaluationNodes.size(), std::numeric_limits<double>::infinity());

        size_t totalSamplesSeen = 0;
        double bestLearnRatePerSample = curLearnRate;

        size_t numFramesToUseInSearch = m_numMiniBatch4LRSearch[epochNumber] * m_mbSize[epochNumber];
        if (m_epochSize != requestDataSize)
        {
            // ensure the numFramesToUseInSearch does not exceed the total number of frames in the epoch
            numFramesToUseInSearch = min(numFramesToUseInSearch, m_epochSize);
        }

        double baseCriterion;

        double minLearnRate = m_minLearnRate * 0.3f;
        double learnRatePerSample = 1.0f / 8.0f / 0.618f / sqrt((double)m_mbSize[epochNumber]);

        if (learnRateInitialized && largestPrevLearnRatePerSample > 0)
        {
            //largestPrevLearnRatePerSample is per sample, first 0.618f is for compensation, second one is for safety
            learnRatePerSample = largestPrevLearnRatePerSample / 0.618f / 0.618f;
        }

        int baseModelEpoch = epochNumber - 1;
        net.LoadPersistableParametersFromFile(GetModelNameForEpoch(baseModelEpoch), m_validateAfterModelReloading);
        net.ResetEvalTimeStamp();

        double learnRate = learnRatePerSample;
        size_t dummyMinibatchSize = 0;
        LoadCheckPointInfo(baseModelEpoch,
                           /*out*/ totalSamplesSeen,
                           /*out*/ learnRate,
                           smoothedGradients,
                           /*out*/ prevCriterion,
                           /*out*/ dummyMinibatchSize);

        // if model is not changed this is what we will get
        TrainOneMiniEpochAndReloadModel(net, refNet, refNode, epochNumber,
                                        numFramesToUseInSearch, trainSetDataReader, 0, m_mbSize[epochNumber],
                                        featureNodes, labelNodes,
                                        criterionNodes, evaluationNodes,
                                        inputMatrices, learnableNodes,
                                        smoothedGradients, /*out*/ baseCriterion,
                                        /*out*/ epochEvalErrors, /*out*/ totalSamplesSeen,
                                        "BaseAdaptiveLearnRateSearch:");

        if (m_autoLearnRateSearchType == LearningRateSearchAlgorithm::SearchBeforeEpoch)
        {
            if (prevCriterion == std::numeric_limits<double>::infinity())
                prevCriterion = baseCriterion;

            double ratio = 0.3;

            if (m_epochSize != requestDataSize)
                ratio = pow(((double)numFramesToUseInSearch) / m_epochSize, 1.0f / 2);

            baseCriterion = max(ratio * prevCriterion + (1 - ratio) * baseCriterion, baseCriterion);
        }

        do
        {
            learnRatePerSample *= 0.618;
            TrainOneMiniEpochAndReloadModel(net, refNet, refNode, epochNumber,
                                            numFramesToUseInSearch, trainSetDataReader,
                                            learnRatePerSample, m_mbSize[epochNumber], featureNodes,
                                            labelNodes, criterionNodes,
                                            evaluationNodes, inputMatrices,
                                            learnableNodes, smoothedGradients,
                                            /*out*/ epochCriterion, /*out*/ epochEvalErrors,
                                            /*out*/ totalSamplesSeen, "AdaptiveLearnRateSearch:");

                    } while (std::isnan(epochCriterion) || (epochCriterion > baseCriterion && learnRatePerSample > minLearnRate));

        bestLearnRatePerSample = learnRatePerSample;

        //grid search for the first m_numBestSearchEpoch  epochs
        if (epochNumber < m_numBestSearchEpoch)
        {
            double leftLearnRatePerSample = 0.01 / m_mbSize[epochNumber];
            double rightLearnRatePerSample = learnRatePerSample;
            double leftCriterion, rightCriterion = epochCriterion;

            TrainOneMiniEpochAndReloadModel(net, refNet, refNode, epochNumber,
                                            numFramesToUseInSearch, trainSetDataReader,
                                            leftLearnRatePerSample, m_mbSize[epochNumber],
                                            featureNodes, labelNodes,
                                            criterionNodes, evaluationNodes,
                                            inputMatrices, learnableNodes,
                                            smoothedGradients, /*out*/ leftCriterion,
                                            /*out*/ epochEvalErrors, /*out*/ totalSamplesSeen,
                                            "DetailBaseAdaptiveLearnRateSearch:");

            while (rightLearnRatePerSample > leftLearnRatePerSample * 1.2)
            {
                if (rightCriterion > leftCriterion)
                {
                    rightLearnRatePerSample *= 0.618;

                    TrainOneMiniEpochAndReloadModel(net, refNet, refNode,
                                                    epochNumber, numFramesToUseInSearch,
                                                    trainSetDataReader,
                                                    rightLearnRatePerSample, m_mbSize[epochNumber],
                                                    featureNodes, labelNodes,
                                                    criterionNodes,
                                                    evaluationNodes,
                                                    inputMatrices,
                                                    learnableNodes,
                                                    smoothedGradients,
                                                    /*out*/ rightCriterion,
                                                    /*out*/ epochEvalErrors,
                                                    /*out*/ totalSamplesSeen,
                                                    "DetailRightAdaptiveLearnRateSearch:");
                }
                else
                {
                    leftLearnRatePerSample /= 0.618;

                    TrainOneMiniEpochAndReloadModel(net, refNet, refNode,
                                                    epochNumber, numFramesToUseInSearch,
                                                    trainSetDataReader,
                                                    leftLearnRatePerSample, m_mbSize[epochNumber],
                                                    featureNodes, labelNodes,
                                                    criterionNodes,
                                                    evaluationNodes,
                                                    inputMatrices,
                                                    learnableNodes,
                                                    smoothedGradients,
                                                    /*out*/ leftCriterion,
                                                    /*out*/ epochEvalErrors,
                                                    /*out*/ totalSamplesSeen,
                                                    "DetailLeftAdaptiveLearnRateSearch:");
                }
            }

            bestLearnRatePerSample = (leftCriterion < rightCriterion) ? leftLearnRatePerSample :
                                                                        rightLearnRatePerSample;
        }

        fprintf(stderr, "Best Learn Rate Per Sample for Epoch[%d] = %.10g  baseCriterion=%.10g\n",
                epochNumber + 1, bestLearnRatePerSample, baseCriterion);

        return bestLearnRatePerSample;
    }

    template<class ElemType>
    void SGD<ElemType>::TrainOneMiniEpochAndReloadModel(ComputationNetwork& net,
                                         ComputationNetwork& refNet,
                                         const ComputationNodeBasePtr refNode, const int epochNumber,
                                         const size_t epochSize, IDataReader<ElemType>* trainSetDataReader,
                                         const double learnRatePerSample,
                                         const size_t minibatchSize,
                                         const std::vector<ComputationNodeBasePtr> & featureNodes,
                                         const std::vector<ComputationNodeBasePtr> & labelNodes,
                                         const std::vector<ComputationNodeBasePtr> & criterionNodes,
                                         const std::vector<ComputationNodeBasePtr> & evaluationNodes,
                                         std::map<std::wstring, Matrix<ElemType>*>* inputMatrices,
                                         const std::list<ComputationNodeBasePtr> & learnableNodes,
                                         std::list<Matrix<ElemType>>& smoothedGradients,
                                         /*out*/ double& epochCriterion,
                                         /*out*/ std::vector<double>& epochEvalErrors,
                                         /*out*/ size_t& totalSamplesSeen,
                                         std::string prefixMsg)
    {
        TrainOneEpoch(net, refNet, refNode, epochNumber, epochSize,
                      trainSetDataReader, learnRatePerSample, minibatchSize, featureNodes,
                      labelNodes, criterionNodes, evaluationNodes,
                      inputMatrices, learnableNodes, smoothedGradients,
                      /*out*/ epochCriterion, /*out*/ epochEvalErrors, /*out*/ totalSamplesSeen,
                      prefixMsg);

        fprintf(stderr, "Finished Mini-Epoch For LearnRate Selection: TrainLossPerSample = %.8g;", epochCriterion);

        if (epochEvalErrors.size() == 1)
            fprintf(stderr, "EvalErrPerSample = %.8g; Ave LearnRatePerSample = %.10g\n", epochEvalErrors[0], learnRatePerSample);
        else
        {
            fprintf(stderr, "EvalErrPerSample ");
            for (size_t i = 0; i < epochEvalErrors.size(); i++)
                fprintf(stderr, "[%lu] = %.8g; ", i, epochEvalErrors[i]);
            fprintf(stderr, "Ave LearnRatePerSample = %.10g\n", learnRatePerSample);
        }

        int baseModelEpoch = epochNumber - 1;
        net.LoadPersistableParametersFromFile(GetModelNameForEpoch(baseModelEpoch), m_validateAfterModelReloading);
        net.ResetEvalTimeStamp();

        double dummyLearnRate;
        double dummtPrevCriterion;
        size_t dummyMinibatchSize = 0;
        LoadCheckPointInfo(baseModelEpoch,
                           /*out*/ totalSamplesSeen,
                           /*out*/ dummyLearnRate,
                           smoothedGradients,
                           /*out*/ dummtPrevCriterion,
                           /*out*/ dummyMinibatchSize);
    }

    template<class ElemType>
    size_t SGD<ElemType>::AdaptiveMinibatchSizing(ComputationNetwork& net,
                                   ComputationNetwork& refNet,
                                   const ComputationNodeBasePtr refNode,
                                   const int epochNumber,
                                   const size_t numFramesToUseInSearch,
                                   IDataReader<ElemType>* trainSetDataReader,
                                   const double learnRatePerSample,
                                   const size_t initialMinibatchSize,
                                   const std::vector<ComputationNodeBasePtr> & featureNodes,
                                   const std::vector<ComputationNodeBasePtr> & labelNodes,
                                   const std::vector<ComputationNodeBasePtr> & criterionNodes,
                                   const std::vector<ComputationNodeBasePtr> & evaluationNodes,
                                   std::map<std::wstring, Matrix<ElemType>*>* inputMatrices,
                                   const std::list<ComputationNodeBasePtr> & learnableNodes,
                                   std::list<Matrix<ElemType>>& smoothedGradients,
                                   const double learningRateAdjustmentFactor)
    {
        size_t minMinibatchSize = initialMinibatchSize;
        size_t chosenMinibatchSize = initialMinibatchSize;

        // do some pre-adjustment based on LR
        // Basically we assume that the LR for epoch 1 is safe for mbsize.
        // If LR control led to a smaller LR, then we can safely increase the lower bound of the MB size.
        double learningRateChangeSoFar = m_learningRatesPerSample[epochNumber] / m_learningRatesPerSample[0];
        learningRateChangeSoFar *= learningRateAdjustmentFactor;

        // increasing by the full factor is found to be too aggressive; sqrt() seems more robust
        learningRateChangeSoFar = sqrt(learningRateChangeSoFar);

        // LR was indeed reduced
        if (learningRateChangeSoFar < 1.0f)
        {
            // we can safely increase MB size (note: this may be bigger than our max)
            minMinibatchSize = (size_t)(minMinibatchSize / learningRateChangeSoFar);
        }

        if (epochNumber < 2 && m_prevChosenMinibatchSize != 0)
        {
            // newly started training: any previous MB size stored in the model is to be ignored
            fprintf(stderr, "before epoch .2, previous minibatchSize %zd is "
                    "considered invalid -> resetting\n", m_prevChosenMinibatchSize);
            m_prevChosenMinibatchSize = 0;
        }

        // check if we need to skip
        if (m_prevChosenMinibatchSize != 0 &&
            (epochNumber + 1) > m_minibatchSizeTuningFrequency &&
            (epochNumber + 1) % m_minibatchSizeTuningFrequency != 0)
        {
            fprintf(stderr, "AdaptiveMinibatchSearch: Search for a better minibatchSize "
                    "in epoch %d skipped, keeping minibatchSize of %zd\n",
                    epochNumber + 1, m_prevChosenMinibatchSize);
            chosenMinibatchSize = m_prevChosenMinibatchSize;
        }
        else
        {
            if (m_prevChosenMinibatchSize != 0)
            {
                // if m_prevChosenMinibatchSize (the chosen minibatch size for the previous epoch) div 2
                // is higher than initialMinibatchSize (the minibatch size we start with for this epoch),
                // then start the search with m_prevChosenMinibatchSize/2 instead of initialMinibatchSize.
                fprintf(stderr, "AdaptiveMinibatchSearch: Limiting minMinibatchSize to "
                        "largest of previous minibatchSize = (%d / 2) or %d\n",
                        (int) m_prevChosenMinibatchSize, (int) minMinibatchSize);
                minMinibatchSize = max(minMinibatchSize, m_prevChosenMinibatchSize / 2);
            }

            size_t maxMinibatchSize = m_minibatchSizeTuningMax;

            // only grow at most 2 x compared to previous step
            if (m_prevChosenMinibatchSize != 0.0f)
            {
                assert(m_prevChosenMinibatchSize >= chosenMinibatchSize);

                fprintf(stderr, "AdaptiveMinibatchSearch: Limiting maxMinibatchSize to "
                        "previous minibatchSize %zd*2\n", m_prevChosenMinibatchSize);
                maxMinibatchSize = min(maxMinibatchSize, m_prevChosenMinibatchSize * 2);
            }

            chosenMinibatchSize = SearchForBestMinibatchSize(net, refNet, refNode, epochNumber,
                                                             numFramesToUseInSearch, trainSetDataReader,
                                                             learnRatePerSample, featureNodes,
                                                             labelNodes, criterionNodes,
                                                             evaluationNodes, inputMatrices,
                                                             learnableNodes, smoothedGradients,
                                                             minMinibatchSize, maxMinibatchSize);
        }

        return chosenMinibatchSize;
    }

    static size_t RoundToMultipleOf64(float val)
    {
        return 64 * (size_t)((val + 32) / 64);
    }

    static size_t RoundToMultipleOf64(size_t val)
    {
        return 64 * ((val + 32) / 64);
    }

    // uses a small percentage of training data of minibatch to
    // speculatively train with various MB sizes; then picks the best
    template<class ElemType>
    size_t SGD<ElemType>::SearchForBestMinibatchSize(ComputationNetwork& net,
                                      ComputationNetwork& refNet,
                                      const ComputationNodeBasePtr refNode,
                                      const int epochNumber,
                                      const size_t numFramesToUseInSearch,
                                      IDataReader<ElemType>* trainSetDataReader,
                                      const double learnRatePerSample,
                                      const std::vector<ComputationNodeBasePtr> & featureNodes,
                                      const std::vector<ComputationNodeBasePtr> & labelNodes,
                                      const std::vector<ComputationNodeBasePtr> & criterionNodes,
                                      const std::vector<ComputationNodeBasePtr> & evaluationNodes,
                                      std::map<std::wstring, Matrix<ElemType>*>* inputMatrices,
                                      const std::list<ComputationNodeBasePtr> & learnableNodes,
                                      std::list<Matrix<ElemType>>& smoothedGradients,
                                      const size_t minMinibatchSize, const size_t maxMinibatchSize)
    {
        // may happen for automatically reduced learning rates
        if (minMinibatchSize > maxMinibatchSize)
        {
            return maxMinibatchSize;
        }

        size_t trialMinibatchSize = 0;
        bool isFirstIteration = true;
        double baseCriterion = 0;

        // increase the minibatch size by a factor of sqrt(2) in each step.
        const float minibatchSizeTuningFactor = sqrtf(2.0f);

        size_t lastTriedTrialMinibatchSize = 0;
        double lastTriedTrialEpochCriterion = 0;
        for (float trialMinibatchSizeFloat = (float)minMinibatchSize;
             trialMinibatchSizeFloat <= maxMinibatchSize;
             trialMinibatchSizeFloat *= minibatchSizeTuningFactor)
        {
            // round mbsize to something meaningful
            trialMinibatchSize = RoundToMultipleOf64(trialMinibatchSizeFloat);

            fprintf(stderr, "\nAdaptiveMinibatchSearch: Evaluating trial minibatchSize=%zd out of range %zd..%zd ...\n\n",
                    trialMinibatchSize, RoundToMultipleOf64(minMinibatchSize), RoundToMultipleOf64(maxMinibatchSize));

            size_t totalSamplesSeen;
            std::vector<double> epochEvalErrors(evaluationNodes.size(), std::numeric_limits<double>::infinity());
            double epochCriterion = std::numeric_limits<double>::infinity();

            // Train on a few minibatches and so we can observe the epochCriterion as we try increasing
            // minibatches with iteration of this loop.
            TrainOneMiniEpochAndReloadModel(net, refNet, refNode, epochNumber,
                                            numFramesToUseInSearch, trainSetDataReader,
                                            learnRatePerSample, trialMinibatchSize, featureNodes,
                                            labelNodes, criterionNodes,
                                            evaluationNodes, inputMatrices,
                                            learnableNodes, smoothedGradients,
                                            /*out*/ epochCriterion, /*out*/ epochEvalErrors,
                                            /*out*/ totalSamplesSeen,
                                            isFirstIteration ? "BaseAdaptiveMinibatchSearch:" :
                                                               "AdaptiveMinibatchSearch:");

            if (isFirstIteration)
            {
                // for the first iteration of the loop only, set baseCriterion
                // to the result we got from TrainOneMiniEpochAndReloadModel().
                baseCriterion = epochCriterion;
                lastTriedTrialMinibatchSize = trialMinibatchSize;
                lastTriedTrialEpochCriterion = baseCriterion;
                isFirstIteration = false;

                fprintf(stderr, "AdaptiveMinibatchSearch: Computed BaseCriterion %.10g\n", baseCriterion);
            }
            else if (!std::isnan(epochCriterion) &&
                     (epochCriterion > (baseCriterion *  (1.0 + ( m_minibatchSearchCriterionErrorMargin / 100.0)))))
            {
                // As soon as we see the Criterion (a measure of error) start to get larger than the
                // Criterion we started with, we stop.
                // TODO: if this is too sensitive, we can add a margin on the bases of percentage of
                // baseCriterion.
                break;
            }
            else
            {
                lastTriedTrialMinibatchSize = trialMinibatchSize;
                lastTriedTrialEpochCriterion = epochCriterion;
                if (trialMinibatchSizeFloat * minibatchSizeTuningFactor <= maxMinibatchSize)
                {
                   fprintf(stderr, "AdaptiveMinibatchSearch: Keep searching... "
                           "EpochCriterion = %.10g vs BaseCriterion = %.10g\n",
                           epochCriterion, baseCriterion);
                }
            }
        }
        fprintf(stderr, "AdaptiveMinibatchSearch: Search successful!!! Chose new minibatchSize of %d. "
                "EpochCriterion = %.10g vs BaseCriterion = %.10g\n\n",
                (int) lastTriedTrialMinibatchSize, lastTriedTrialEpochCriterion, baseCriterion);


        return lastTriedTrialMinibatchSize;
    }

    // Tries to compute derivatives for the whole utterances, which will be
    // fed to the neural network as features.
    template<class ElemType>
    void SGD<ElemType>::AttemptUtteranceDerivativeFeatures(ComputationNetwork& net,
                                            IDataReader<ElemType>* trainSetDataReader,
                                            const std::vector<ComputationNodeBasePtr> & featureNodes,
                                            std::map<std::wstring, Matrix<ElemType>*>* inputMatrices)
    {
        // Tries to read an utterance and run forward computation on the
        // whole utterance.
        assert(trainSetDataReader != NULL);
        std::vector<std::vector<std::pair<wstring, size_t>>> uttInfo;
        auto pMBLayout = make_shared<MBLayout>();
        while (trainSetDataReader->GetMinibatchCopy(uttInfo, *inputMatrices, pMBLayout))
        {
            ComputationNetwork::UpdateEvalTimeStamps(featureNodes);

            auto & outputNodes = net.OutputNodes();
            if (outputNodes.empty())
                LogicError("no output node was found.");

            size_t actualMBSize = net.GetActualMBSize();
            net.SetActualMiniBatchSize(actualMBSize);
            net.SetActualNbrSlicesInEachRecurentIteration(trainSetDataReader->NumberSlicesInEachRecurrentIter());
            trainSetDataReader->CopyMBLayoutTo(net.GetMBLayoutPtr());
            net.Evaluate(outputNodes[0]);   // Only evaluate the first output
            trainSetDataReader->SetNetOutput(uttInfo,
                                             dynamic_pointer_cast<ComputationNode<ElemType>>(outputNodes[0])->FunctionValues(),
                                             pMBLayout);
        }
    }

    static string GeneratePaddedFloatOrExpFormat(int padSize, int precision, double value)
    {
        char format[16];
        char buffer[512];

        sprintf(format, "%%.%dg", precision);
        sprintf(buffer, format, value);

        for (int i = 0; i < strlen(buffer); i++)
        {
            if (buffer[i] == 'e' || buffer[i] == 'E')
            {
                sprintf(format, "%%%d.%de", padSize, precision);
                return format;
            }
        }
        sprintf(format, "%%%d.%df", padSize, precision);
        return format;
    }

    template<class ElemType>
    size_t SGD<ElemType>::TrainOneEpoch(ComputationNetwork& net,
                         ComputationNetwork& refNet,
                         const ComputationNodeBasePtr refNode,
                         const int epochNumber,
                         const size_t epochSize,
                         IDataReader<ElemType>* trainSetDataReader,
                         const double learnRatePerSample,
                         size_t tunedMBSize,
                         const std::vector<ComputationNodeBasePtr> & featureNodes,
                         const std::vector<ComputationNodeBasePtr> & labelNodes,
                         const std::vector<ComputationNodeBasePtr> & criterionNodes,
                         const std::vector<ComputationNodeBasePtr> & evaluationNodes,
                         std::map<std::wstring, Matrix<ElemType>*>* inputMatrices,
                         const std::list<ComputationNodeBasePtr> & learnableNodes,
                         std::list<Matrix<ElemType>>& smoothedGradients,
                         /*out*/ double& epochCriterion,
                         /*out*/ std::vector<double>& epochEvalErrors,
                         /*out*/ size_t& totalSamplesSeen,
                         std::string prefixMsg)
    {
        // Since we are getting timing resolution of under microsecond we use double precision
        // to ensure that we have enough digits to represent small time measurements.
        double totalTimeInMBs = 0;
        double epochCriterionLastMBs = 0;

        int numSamplesLastMBs = 0;
        std::vector<double> epochEvalErrorsLastMBs(epochEvalErrors.size(), 0);

        // initialize statistics
        size_t totalEpochSamples = 0;

        int numMBsRun = 0;

        size_t numEvalNodes = epochEvalErrors.size();

        // NOTE: the following two local matrices are not used in distGradAgg path
        // assume only one training criterion node for each epoch

        Matrix<ElemType> localEpochCriterion(1, 1, net.GetDeviceId());
        Matrix<ElemType> localEpochEvalErrors(1, numEvalNodes, net.GetDeviceId());

        localEpochCriterion.SetValue(0);
        localEpochEvalErrors.SetValue(0);

        bool useGradientAggregation = ((m_parallelizationMethod == ParallelizationMethod::DataParallelSGD) &&
                                       (epochNumber >= m_parallelizationStartEpochNum));
        bool useModelAveraging = ((m_parallelizationMethod == ParallelizationMethod::ModelAveragingSGD) &&
                                  (epochNumber >= m_parallelizationStartEpochNum));
        bool useParallelTrain = useGradientAggregation || useModelAveraging; 

        // MA-related variables
        size_t nSamplesSinceLastModelSync = 0;
        size_t nSynced = 0; 
        float  nSecondsOnMASync = 0; 
        float  nSecondsSinceLastMAPerfReport = 0;

        if (useGradientAggregation)
        {
            epochCriterion = double(0.0);
            epochEvalErrors.assign(numEvalNodes, double(0.0));
        }

        Profiler profiler(m_numMBsToCUDAProfile);

        // resetting this, so profiling is performed for one epoch only
        m_numMBsToCUDAProfile = 0;

        bool useDistributedMBReading = useParallelTrain &&
                                       m_enableDistributedMBReading &&
                                       trainSetDataReader->SupportsDistributedMBRead();
        if (useDistributedMBReading)
        {
            trainSetDataReader->StartDistributedMinibatchLoop(tunedMBSize, epochNumber, g_mpi->CurrentNodeRank(), g_mpi->NumNodesInUse(), m_epochSize);
        }
        else
        {
            trainSetDataReader->StartMinibatchLoop(tunedMBSize, epochNumber, m_epochSize);
        }

        AttemptUtteranceDerivativeFeatures(net, trainSetDataReader, featureNodes, inputMatrices);

        fprintf(stderr, "\nStarting minibatch loop");
        if (useGradientAggregation)
        {
            fprintf(stderr, ", DataParallelSGD training (MyRank = %d, NumNodes = %d, NumGradientBits = %d)", (int)g_mpi->CurrentNodeRank(), (int)g_mpi->NumNodesInUse(), (int)m_numGradientBits);
        }

        if (useDistributedMBReading)
        {
            fprintf(stderr, ", Distributed reading is ENABLED");
        }
        fprintf(stderr, ".\n");

        Timer timer;
        timer.Start();

        // --- MAIN MINIBATCH LOOP

        for (;;)
        {
            bool wasDataRead = trainSetDataReader->GetMinibatch(*inputMatrices);

            if (useDistributedMBReading)
            {
                // In case of distributed reading, the current node needs to continue even with a minibatch size of 0 if any
                // other node in the group has a non-zero size minibatch to process. This is needed to ensure that
                // the gradient aggregation barriers do not get stuck and also to ensure that all nodes update their weights
                // properly using the aggregate gradients from other nodes before moving on to the next epoch even though the current
                // node itself may not have any gradient contribution.
                std::array<int, 1> numNodesWithDataToProcess;
                numNodesWithDataToProcess[0] = wasDataRead ? 1 : 0;
                g_mpi->AllReduce(numNodesWithDataToProcess);

                if (numNodesWithDataToProcess[0] == 0)
                {
                    break;
                }
            }
            else if (!wasDataRead)
            {
                break;
            }

            size_t actualMBSize = 0;
            if (wasDataRead)
            {
                size_t nSlices = trainSetDataReader->NumberSlicesInEachRecurrentIter();
                MBLayoutPtr pMBLayout;
                if (!useDistributedMBReading && useParallelTrain)
                {
                    // TODO: refactor this as a function 
                    if (trainSetDataReader->RequireSentenceSeg())
                    {
                        pMBLayout = make_shared<MBLayout>();    // items get filled in
                        DecimateMinibatchWithSentences(*inputMatrices,
                                                       g_mpi->NumNodesInUse(), g_mpi->CurrentNodeRank(),
                                                       nSlices, pMBLayout,
                                                       trainSetDataReader);
                    }
                    else
                    {
                        DecimateMinibatch(*inputMatrices, g_mpi->NumNodesInUse(), g_mpi->CurrentNodeRank());
                    }
                }

                actualMBSize = net.GetActualMBSize();
                if (actualMBSize != 0)
                {
                    nSamplesSinceLastModelSync += actualMBSize;
                    net.SetActualMiniBatchSize(actualMBSize);
                    net.SetActualNbrSlicesInEachRecurentIteration(nSlices);

                    if (!useDistributedMBReading && useParallelTrain && trainSetDataReader->RequireSentenceSeg())
                    {
                        *net.GetMBLayoutPtr() = *pMBLayout;
                        // TODO: ^^ we should just pass pointers; this current code is semantically identical to before the change to MBLayout
                    }
                    else
                    {
                        trainSetDataReader->CopyMBLayoutTo(net.GetMBLayoutPtr());
                    }

                    ComputationNetwork::UpdateEvalTimeStamps(featureNodes);
                    ComputationNetwork::UpdateEvalTimeStamps(labelNodes);

#ifndef EVALDLL
                    if (m_doGradientCheck && GradientCheck(net, criterionNodes, learnableNodes, 0) == false)
                        LogicError("cannot pass gradient checker");
#endif
                    // TODO: currently only support one node regularization
                    if (m_needAdaptRegularization && m_adaptationRegType == AdaptationRegType::KL && refNode != nullptr)
                    {
                        refNet.SetActualMiniBatchSize(actualMBSize);
                        refNet.SetActualNbrSlicesInEachRecurentIteration(trainSetDataReader->NumberSlicesInEachRecurrentIter());
                        refNet.Evaluate(refNode);
                        Matrix<ElemType>::ScaleAndAdd((ElemType)m_adaptationRegWeight,
                                                      dynamic_pointer_cast<ComputationNode<ElemType>>(refNode)->FunctionValues(),
                                                      (ElemType)(1.0 - m_adaptationRegWeight),
                                                      dynamic_pointer_cast<ComputationNode<ElemType>>(labelNodes[0])->FunctionValues());
                    }

                    //compute eval node first since when gradient is computed the forward function values
                    //may be changed and need to be recomputed when gradient and function value share the same matrix
                    for (size_t i = 0; i < numEvalNodes; i++)
                    {
                        net.Evaluate(evaluationNodes[i]);
                    }

                    // only compute gradient when learning rate is large enough
                    if (learnRatePerSample > m_minLearnRate * 0.01)
                    {
                        // use only the first criterion. Is there any possibility to use more?
                        net.ComputeGradient<ElemType>(criterionNodes[0]);
                    }
                    else
                    {
                        // use only the first criterion. Is there any possibility to use more?
                        net.Evaluate(criterionNodes[0]);
                    }
                }
            }

            //for now since we share the same label masking flag we call this on the network. 
            //Later, when we apply different labels on different nodes
            //we need to add code to call this function multiple times, one for each criteria node
            size_t numSamplesWithLabel = net.GetNumSamplesWithLabel(actualMBSize);

            // Sum of actualMBSize across all nodes when using parallel training
            size_t aggregateNumSamples = actualMBSize;
            size_t aggregateNumSamplesWithLabel = numSamplesWithLabel;

            //distributed gradient aggregation
            if (!useGradientAggregation)
            {
                if (actualMBSize != 0)
                {
                    Matrix<ElemType>::AddElementToElement(dynamic_pointer_cast<ComputationNode<ElemType>>(criterionNodes[0])->FunctionValues(), 0, 0, localEpochCriterion, 0, 0);
                    for (size_t i = 0; i < numEvalNodes; i++)
                        Matrix<ElemType>::AddElementToElement(dynamic_pointer_cast<ComputationNode<ElemType>>(evaluationNodes[i])->FunctionValues(), 0, 0, localEpochEvalErrors, 0, i);
                }
            }
            else
            {
                LazyInitDistGradAgg(learnableNodes, numEvalNodes, m_traceLevel);

                //prepare the header
                m_gradHeader->numEvalNode = numEvalNodes;
                m_gradHeader->numSamples = actualMBSize;
                m_gradHeader->numSamplesWithLabel = numSamplesWithLabel;
                m_gradHeader->criterion = wasDataRead ? criterionNodes[0]->Get00Element() : 0.0;
                for (size_t i = 0; i < numEvalNodes; i++)
                    m_gradHeader->evalErrors[i] = wasDataRead ? evaluationNodes[i]->Get00Element() : 0.0;

                m_distGradAgg->AggregateGradients(m_gradHeader, epochNumber);

                aggregateNumSamples = m_gradHeader->numSamples;
                aggregateNumSamplesWithLabel = m_gradHeader->numSamplesWithLabel;
                epochCriterion += m_gradHeader->criterion;
                for (size_t i = 0; i<numEvalNodes; i++)
                    epochEvalErrors[i] += m_gradHeader->evalErrors[i];
                }

            //update model parameters
            if ((aggregateNumSamples > 0) && (learnRatePerSample > m_minLearnRate * 0.01))
            {
                auto smoothedGradientIter = smoothedGradients.begin();
                for (auto nodeIter = learnableNodes.begin(); nodeIter != learnableNodes.end(); nodeIter++, smoothedGradientIter++)
                {
                    ComputationNodeBasePtr node = *nodeIter;
                    Matrix<ElemType>& smoothedGradient = *smoothedGradientIter;

                    UpdateWeights(node, smoothedGradient, learnRatePerSample,
                                  m_momentumPerSample[epochNumber], aggregateNumSamples,
                                  m_L2RegWeight, m_L1RegWeight,
                                  m_needAveMultiplier);
                }
            }
    
            if (useModelAveraging && (g_mpi->NumNodesInUse() > 1))
            {
                size_t processedSamples = 0; 
                float secondsSinceLastSyncFinished = 0; 
                float secondsSpentOnSync = 0;
                if (ModelAveragingProcessing(nSamplesSinceLastModelSync, learnableNodes, processedSamples,
                                             secondsSinceLastSyncFinished, secondsSpentOnSync))
                {
                    // if a sync happens, do some extra work
                    nSamplesSinceLastModelSync = 0; 
                    nSynced++;

                    nSecondsOnMASync += secondsSpentOnSync; 
                    nSecondsSinceLastMAPerfReport += secondsSinceLastSyncFinished; 
                    
                    if (m_iMASyncStatsTrace > 0)
                    {
                        if (nSynced % m_iMASyncStatsTrace == 0)
                        {
                            fprintf(stderr, "\t\t-----(model averaging stats) %d-th sync, %8.2f seconds since last report, %5.2f seconds on communication\n",
                                    (int)nSynced, nSecondsSinceLastMAPerfReport, nSecondsOnMASync);
                            nSecondsOnMASync = 0; 
                            nSecondsSinceLastMAPerfReport = 0; 
                        }
                    }
                }
                aggregateNumSamplesWithLabel = processedSamples;
            }

            timer.Stop();
            numMBsRun++;
            if (m_traceLevel > 0)
            {
                totalTimeInMBs += timer.ElapsedSeconds();
                numSamplesLastMBs += useModelAveraging ? int(actualMBSize) : int(aggregateNumSamplesWithLabel);

                if (numMBsRun % m_numMBsToShowResult == 0)
                {
                    // get the epoch Values updated
                    if (!useGradientAggregation)
                    {
                        timer.Restart();
                        epochCriterion = localEpochCriterion.Get00Element();
                        for (size_t i = 0; i < numEvalNodes; i++)
                            epochEvalErrors[i] = localEpochEvalErrors(0, i);
                        timer.Stop();

                        // Add the last trailing compute
                        totalTimeInMBs += timer.ElapsedSeconds();
                    }

                    double trainLossPerSample = (epochCriterion - epochCriterionLastMBs) / numSamplesLastMBs;
                    string formatString = "%s Epoch[%2d of %d]-Minibatch[%4d-%4d of %d]: SamplesSeen = %d; TrainLossPerSample = " +
                                          GeneratePaddedFloatOrExpFormat(11, 8, trainLossPerSample) + "; ";
                    fprintf(stderr, formatString.c_str(),
                            prefixMsg.c_str(), epochNumber + 1, m_maxEpochs, numMBsRun - m_numMBsToShowResult + 1,
                            numMBsRun, epochSize / tunedMBSize, numSamplesLastMBs, trainLossPerSample);

                    for (size_t i = 0; i < numEvalNodes; i++)
                    {
                        double evalError = (epochEvalErrors[i] - epochEvalErrorsLastMBs[i]) / numSamplesLastMBs;
                        formatString = "EvalErr[%lu]PerSample = " + GeneratePaddedFloatOrExpFormat(0, 8, evalError) + "; ";
                        fprintf(stderr, formatString.c_str(), i, evalError);
                    }

                    double totalTimePerSample = (1000.0 * totalTimeInMBs) / numSamplesLastMBs;
                    formatString = "TotalTime = " + GeneratePaddedFloatOrExpFormat(0, 5, totalTimeInMBs) + "s; TotalTimePerSample = " +
                                   GeneratePaddedFloatOrExpFormat(0, 5, totalTimePerSample) + "ms; SamplesPerSecond = %d\n";
                    fprintf(stderr, formatString.c_str(),
                            totalTimeInMBs, totalTimePerSample,
                            static_cast<int>(numSamplesLastMBs / totalTimeInMBs));

                    fflush(stderr);

                    // reset statistics
                    totalTimeInMBs = 0;
                    numSamplesLastMBs = 0;

                    epochCriterionLastMBs = epochCriterion;
                    for (size_t i = 0; i < numEvalNodes; i++)
                        epochEvalErrorsLastMBs[i] = epochEvalErrors[i];

                    if (std::isnan(epochCriterion))
                        RuntimeError("The training criterion is not a number (NAN). Stop\n");
                    }
                }

            timer.Restart();
            totalEpochSamples += aggregateNumSamplesWithLabel;
            totalSamplesSeen += aggregateNumSamplesWithLabel;



            if (totalEpochSamples >= epochSize)
                break;

            // call DataEnd function
            // DataEnd does reader specific process if sentence ending is reached
            trainSetDataReader->DataEnd(endDataSentence);

            // Tries to set up derivative features for the next utterance.
            AttemptUtteranceDerivativeFeatures(net, trainSetDataReader, featureNodes, inputMatrices);

            profiler.NextSample();
        }

        if (useModelAveraging && (g_mpi->NumNodesInUse() > 1) )
        {
            // may not be synced after epoch finished, so do the sync here 
            int residualSampels = (int)nSamplesSinceLastModelSync;
            g_mpi->AllReduce(&residualSampels, 1);
            totalSamplesSeen += residualSampels; 
            totalEpochSamples += residualSampels;
            ModelAveragingSync(nSamplesSinceLastModelSync, learnableNodes);
            nSynced++;
            nSamplesSinceLastModelSync = 0;
        }

        if (useGradientAggregation)
        {
            epochCriterion /= float(totalEpochSamples);
            for (size_t i = 0; i< numEvalNodes; i++)
                epochEvalErrors[i] /= totalEpochSamples;
        }
        else
        {
            localEpochCriterion /= float(totalEpochSamples);
            localEpochEvalErrors /= float(totalEpochSamples);

            epochCriterion = localEpochCriterion.Get00Element();
            for (size_t i = 0; i < numEvalNodes; i++)
                epochEvalErrors[i] = localEpochEvalErrors(0, i);
        }


        if (useModelAveraging && (g_mpi->NumNodesInUse() > 1))
        {
            // merge epochCriterion and epochEvalErrors over nodes 
            g_mpi->AllReduce(&epochCriterion, 1);
            g_mpi->AllReduce(epochEvalErrors);
        }
        return totalEpochSamples;
    }

    template<class ElemType>
    void SGD<ElemType>::LazyInitDistGradAgg(const std::list<ComputationNodeBasePtr>& learnableNodes, int numEvalNodes, int traceLevel)
    {
        if (m_parallelizationMethod == ParallelizationMethod::DataParallelSGD)
        {
            if (m_distGradAgg == nullptr)
            {
                std::vector<Matrix<ElemType>*> learnParamsGradients;
                learnParamsGradients.reserve(learnableNodes.size());
                for (auto nodeIter = learnableNodes.begin(); nodeIter != learnableNodes.end(); nodeIter++)
                {
                    ComputationNodePtr node = dynamic_pointer_cast<ComputationNode<ElemType>>(*nodeIter);
                    learnParamsGradients.push_back(&(node->GradientValues()));
                }

                m_distGradAgg = new AllReduceDistGradAggregator<ElemType>(learnParamsGradients, numEvalNodes, m_numGradientBits, g_mpi, m_zeroThresholdFor1Bit, true /*useQuantizationForSelfStripe*/, traceLevel);
            }

            if (m_gradHeader == nullptr)
            {
                m_gradHeader = DistGradHeader::Create(numEvalNodes);
            }
        }
    }

    template<class ElemType>
    bool SGD<ElemType>::ModelAveragingProcessing(size_t nSamplesSinceLastSync, const std::list<ComputationNodeBasePtr>& learnableNodes, size_t& nProcessedFrames,
                                  float& SecondsSinceLastSyncFinished, float& SecondsSpentOnSync)
    {
        //////////////////////////////////////////////////////////////////////////
        // the current strategy is that after each minibatch, we will sync between processors 
        // to decide whether a sync need to be performed. This is definitely not optimal, 
        // which we will fix it later. 

        // TODO: the way we handle timer is not very good 
        //////////////////////////////////////////////////////////////////////////
        static bool first = true ; 
        static Timer MAtimer;
        if (first)
        {
            MAtimer.Start(); 
            first = false; 
        }
       
        char bNeedToSync = (char)0; // use char for bool 
        if (g_mpi->IsMainNode() && nSamplesSinceLastSync >= m_nFramesBetweenMASync)
        {
            // only the main node can decide whether a sync need to be performed 
            bNeedToSync = (char)1; 
        }
        g_mpi->Bcast(&bNeedToSync, 1, g_mpi->MainNodeRank());
        if (bNeedToSync)
        {
            MAtimer.Stop();
            double elapsedsec = MAtimer.ElapsedSeconds(); 
            SecondsSinceLastSyncFinished = first ?  0  : (float) elapsedsec  ;
            MAtimer.Start();
            nProcessedFrames = ModelAveragingSync((int)nSamplesSinceLastSync, learnableNodes);
            MAtimer.Stop();
            SecondsSpentOnSync = (float)MAtimer.ElapsedSeconds();
            
            MAtimer.Start();
        }
        else
        {
            nProcessedFrames = 0; 
            return false;
        }
        return true; 
    }

    template<class ElemType>
    size_t SGD<ElemType>::ModelAveragingSync(int nSamplesSinceLastSync, const std::list<ComputationNodeBasePtr>& learnableNodes)
    {
        if (g_mpi->NumNodesInUse() <= 1)
        {
            return nSamplesSinceLastSync; 
        }

        //========================================
        // Sec. 1 calculate factor
        //========================================
        float factor = 0; 
        int   nTotalSamples = nSamplesSinceLastSync; 
        g_mpi->AllReduce(&nTotalSamples, 1);
        if (nTotalSamples <= 0)
        {
            // prepare for overflow 
            factor = 1.0f / g_mpi->NumNodesInUse(); 
        }
        else
        {
            factor = (nSamplesSinceLastSync + 0.0f) / nTotalSamples; 
        }

        //========================================
        // Sec. 2 sync models based on factor 
        // Note: this is suboptimal at the moment: 
        //       we do the averaging for each node in a sequence manner, i.e., 
        //          (node1) GPU->CPU->MPI_AllReduce -> (node2)GPU->CPU->MPI_AllReduce
        //       we can improve it by using a pipeline 
        //          (node1) GPU ->  CPU  ->  MPI_AllReduce
        //          (node2)         GPU  ->  CPU            -> MPI_AllReduce
        //          (node3)                  GPU            -> CPU              -> MPI_AllReduce
        //========================================
        for (auto iter = learnableNodes.begin(); iter != learnableNodes.end(); iter++)
        {
            ComputationNodeBasePtr pNode = *iter; 
            if (!pNode->NeedGradient())
                continue;

            Matrix<ElemType>& mat = dynamic_pointer_cast<ComputationNode<ElemType>>(pNode)->FunctionValues();
            // 1. normalize the weight matrix 
            Matrix<ElemType>::Scale(factor, mat);
            // 2. send weight matrix over MPI nodes; 
            ElemType* px = mat.CopyToArray(); 
            size_t    nx = mat.GetNumElements(); 

            // 3. inplace sum 
            g_mpi->AllReduce(px, nx);
            mat.SetValue(mat.GetNumRows(), mat.GetNumCols(), px);
            // 4. clean up 
            delete []px; 
        }

        return nTotalSamples; 
    }
    
// public:
    // UpdateWeightsS - static version of UpdateWeights()
    // not static since it wants to access protected methods on the SGD object
    template<class ElemType>
    /*static*/ void SGD<ElemType>::UpdateWeightsS(const SGD<ElemType>* sgd, Matrix<ElemType>& functionValues,
                               Matrix<ElemType>& gradientValues,
                               Matrix<ElemType>& smoothedGradient,
                               const double learnRatePerSample,
                               const double momentumPerSample,
                               size_t actualMBSize,
                               const double L2RegWeight,
                               const double L1RegWeight,
                               const bool needAveMultiplier)
    {
        // we use simple linear (instead of log linear) scaling here
        const double momentum = MomentumPerMB(momentumPerSample, actualMBSize);
#if DUMPOUTPUT
        fprintf(stderr, "learnRatePerSample=%0.8f, momentum=%0.8f, actualMBSize=%ld\n",
                learnRatePerSample, momentum, actualMBSize);
        fprintf(stderr, "sgd->GradUpdateType()=%d, sgd->GradientUpdateNoiseStd()=%0.8f\n",
                sgd->GradUpdateType(), sgd->GradientUpdateNoiseStd());
        gradientValues.Print("Gradient Input");
        smoothedGradient.Print("Smoothed Gradient Input");
#endif

        // make actualMBSize is a valid value
        assert(actualMBSize > 0);

        //clipping gradients to prevent outliers
        sgd->ClipGradient(gradientValues, actualMBSize);

        GradientsUpdateType adpType = sgd->GradUpdateType();
        double noiseStd = sgd->GradientUpdateNoiseStd();
        Matrix<ElemType> sgdUpdateNoise((DEVICEID_TYPE)functionValues.GetDeviceId());
        if (noiseStd > 0)
        {
            // get the gradient structure since gradient is sparse
            sgdUpdateNoise.SetValue(gradientValues);

            // reset its value to random
            sgdUpdateNoise.SetGaussianRandomValue(0, (ElemType)noiseStd);
        }

        // L2 regularizer
        if (L2RegWeight > 0)
        {
            // multiply by actualMBSize so that it's invariant to minibatch size since learning rate is per sample
            Matrix<ElemType>::ScaleAndAdd((ElemType)(L2RegWeight * actualMBSize), functionValues, gradientValues);
        }

        if (adpType == GradientsUpdateType::None)
        {
            smoothedGradient.NormalGrad(gradientValues, functionValues,
                                        (ElemType)learnRatePerSample, (ElemType)momentum);
        }
        else if (adpType == GradientsUpdateType::AdaGrad ||
                (adpType == GradientsUpdateType::RmsProp && gradientValues.GetMatrixType() == MatrixType::SPARSE))
        {
            //rmsprop for sparse is not implemented yet, delegate it with adagrad

            double aveMultiplier = smoothedGradient.Adagrad(gradientValues, needAveMultiplier);
            Matrix<ElemType>::ScaleAndAdd((ElemType)(-learnRatePerSample / aveMultiplier), gradientValues, functionValues);
        }
        else if (adpType == GradientsUpdateType::RmsProp)
        {
            double aveMultiplier = smoothedGradient.RmsProp(gradientValues, (ElemType)sgd->m_rpi.gamma,
                                                              (ElemType)sgd->m_rpi.inc, (ElemType)sgd->m_rpi.max,
                                                              (ElemType)sgd->m_rpi.dec, (ElemType)sgd->m_rpi.min, needAveMultiplier);
            Matrix<ElemType>::ScaleAndAdd((ElemType)(-learnRatePerSample / aveMultiplier), gradientValues, functionValues);
        }

        if (noiseStd > 0)
        {
            Matrix<ElemType>::ScaleAndAdd(1.0, sgdUpdateNoise, functionValues);
        }

        // L1 regularizer with proximal gradient descent method
        if (L1RegWeight > 0)
        {
            // multiply by actualMBSize so that it's invariant to minibatch size since learning rate is per sample
            functionValues.InplaceSoftThreshold((ElemType)(learnRatePerSample * L1RegWeight * actualMBSize));
        }

#if DUMPOUTPUT
        functionValues.Print("Parameter Update");
#endif
    }

// protected:

    // UpdateWeights - update the weights in
    template<class ElemType>
    void SGD<ElemType>::UpdateWeights(const ComputationNodeBasePtr node,
                       Matrix<ElemType>& smoothedGradient,
                       const double learnRatePerSample,
                       const double momentumPerSample,
                       const size_t actualMBSize,
                       const double L2RegWeight, const double L1RegWeight,
                       const bool needAveMultiplier) const
    {
#if DUMPOUTPUT
        fprintf(stderr, "Update_%ls\n", node->NodeName().c_str());
#endif
        UpdateWeightsS(this, dynamic_pointer_cast<ComputationNode<ElemType>>(node)->FunctionValues(), dynamic_pointer_cast<ComputationNode<ElemType>>(node)->GradientValues(),
                       smoothedGradient, learnRatePerSample, momentumPerSample,
                       actualMBSize, L2RegWeight, L1RegWeight,
                       needAveMultiplier);
        node->UpdateEvalTimeStamp();
    }

    template<class ElemType>
    void SGD<ElemType>::ClipGradient(Matrix<ElemType>& gradient, const size_t actualMBSize) const
    {
        if (m_clippingThresholdPerSample != std::numeric_limits<double>::infinity())
        {
            double maxGradientPerMB = m_clippingThresholdPerSample * actualMBSize;
            if (m_gradientClippingWithTruncation)
                gradient.InplaceTruncate((ElemType)(maxGradientPerMB));
            else
            {
                // norm2 normalized
                double gradientNorm = gradient.FrobeniusNorm();
                if (gradientNorm > maxGradientPerMB)
                {
                    double normFactor = maxGradientPerMB / gradientNorm;
                    gradient *= (ElemType)normFactor;
                }
            }
        }
    }

    template<class ElemType>
    void SGD<ElemType>::SaveCheckPointInfo(const size_t epoch, const size_t totalSamplesSeen,
                            const double learnRatePerSample,
                            const std::list<Matrix<ElemType>>& smoothedGradients,
                            const double prevCriterion,
                            const size_t minibatchSize)
    {
        // In case of parallel training only the main node should we saving the checkpoint to prevent
        // the parallel training nodes from colliding to write the same file
        if ((g_mpi == nullptr) || g_mpi->IsMainNode())
        {
            wstring checkPointFileName = GetCheckPointFileNameForEpoch(int(epoch));
            // Saving into temporary file and then renaming it to the checkPointFileName
            // This is a standard trick to avoid havign corrupted checkpoints files if process dies during writing
            wstring tempFileName = checkPointFileName + L".tmp";

            {
                File fstream(tempFileName, FileOptions::fileOptionsBinary | FileOptions::fileOptionsWrite);
                fstream.PutMarker(FileMarker::fileMarkerBeginSection, L"BCKP");

                fstream.PutMarker(FileMarker::fileMarkerBeginSection, L"BLearnRate");
                fstream << totalSamplesSeen << learnRatePerSample << prevCriterion;
                fstream.PutMarker(FileMarker::fileMarkerEndSection, L"ELearnRate");

                fstream.PutMarker(FileMarker::fileMarkerBeginSection, L"BMinibatchSize");
                fstream << minibatchSize;
                fstream.PutMarker(FileMarker::fileMarkerEndSection, L"EMinibatchSize");

                fstream.PutMarker(FileMarker::fileMarkerBeginSection, L"BGradient");

                for (auto smoothedGradientIter = smoothedGradients.begin(); smoothedGradientIter != smoothedGradients.end(); smoothedGradientIter++)
                {
                    const Matrix<ElemType>& smoothedGradient = *smoothedGradientIter;
                    fstream << smoothedGradient;
                }

                fstream.PutMarker(FileMarker::fileMarkerEndSection, L"EGradient");

                fstream.PutMarker(FileMarker::fileMarkerEndSection, L"ECKP");

                // Ensuring that data is written
                fstream.Flush();
            }

            renameOrDie(tempFileName, checkPointFileName);
        }
    }

    template<class ElemType>
    bool SGD<ElemType>::LoadCheckPointInfo(const size_t epochNumber,
                            /*out*/ size_t& totalSamplesSeen,
                            /*out*/ double& learnRatePerSample,
                            std::list<Matrix<ElemType>>& smoothedGradients,
                            /*out*/ double& prevCriterion,
                            /*out*/ size_t& minibatchSize)
    {
        wstring checkPointFileName = GetCheckPointFileNameForEpoch(int(epochNumber));
        if (!fexists(checkPointFileName.c_str()))
        {
            fprintf(stderr, "Warning: checkpoint file is missing. learning parameters will be initialized from 0\n");
            return false;
        }

        File fstream(checkPointFileName,
                     FileOptions::fileOptionsBinary | FileOptions::fileOptionsRead);
        fstream.GetMarker(FileMarker::fileMarkerBeginSection, L"BCKP");

        fstream.GetMarker(FileMarker::fileMarkerBeginSection, L"BLearnRate");
        fstream >> totalSamplesSeen >> learnRatePerSample >> prevCriterion;
        fstream.GetMarker(FileMarker::fileMarkerEndSection, L"ELearnRate");

        if (fstream.TryGetMarker(FileMarker::fileMarkerBeginSection, L"BMinibatchSize"))
        {
            fstream >> minibatchSize;
            fstream.GetMarker(FileMarker::fileMarkerEndSection, L"EMinibatchSize");
        }
        else
        {
            minibatchSize = m_mbSize[epochNumber];
        }

        fstream.GetMarker(FileMarker::fileMarkerBeginSection, L"BGradient");

        for (auto smoothedGradientIter = smoothedGradients.begin(); smoothedGradientIter != smoothedGradients.end(); smoothedGradientIter++)
        {
            Matrix<ElemType>& smoothedGradient = *smoothedGradientIter;
            fstream >> smoothedGradient;
        }
        fstream.GetMarker(FileMarker::fileMarkerEndSection, L"EGradient");

        fstream.GetMarker(FileMarker::fileMarkerEndSection, L"ECKP");

        return true;
    }

    template<class ElemType>
    wstring SGD<ElemType>::GetCheckPointFileNameForEpoch(const int epoch)
    {
        return GetModelNameForEpoch(epoch) + L".ckp";
    }

    template<class ElemType>
    wstring SGD<ElemType>::GetModelNameForEpoch(const int epoch, bool bLastModel)
    {
        int epoch1Base = epoch + 1;
        if (epoch1Base == m_maxEpochs || bLastModel)
        {
            return m_modelPath;
        }
        else
        {
            wstring w = msra::strfun::wstrprintf(L"%ls.%d", m_modelPath.c_str(), (int)epoch1Base);
            return w;
        }

    }

    // return -1 if nothing exists
    template<class ElemType> // TODO: needed?
    int SGD<ElemType>::DetermineStartEpoch(const bool makeMode)
    {
        if (!makeMode)
        {
            // always start from scratch
            return -1;
        }

        int firstEpoch = -1;

        wstring curEpochFile = GetModelNameForEpoch(int(m_maxEpochs) - 1);
        for (int e = int(m_maxEpochs) - 1; e >= -1; e--)
        {
            const wstring prevEpochFile = GetModelNameForEpoch(e - 1);

            if (msra::files::fuptodate(curEpochFile, prevEpochFile, false))
            {
                firstEpoch = size_t(e) + 1;
                break;
            }
            else
            {
                curEpochFile = prevEpochFile;
            }
        }

        return firstEpoch;
    }

#define EPSILON 1e-5

    template<class ElemType>
    bool SGD<ElemType>::GradientCheck(ComputationNetwork& net,
                       const std::vector<ComputationNodeBasePtr> & criterionNodes,
                       const std::list<ComputationNodeBasePtr> & learnableNodes,
                       int npos)
    {
        vector<string> errMsgs;

        // gradient checking
        for (auto nodeIter = learnableNodes.begin(); nodeIter != learnableNodes.end(); nodeIter++)
        {
            ComputationNodePtr node = dynamic_pointer_cast<ComputationNode<ElemType>>(*nodeIter);
            char wstrtmp[2048];

            for (size_t itry = 0; itry < min((size_t)50, node->FunctionValues().GetNumElements()); itry++)
            {
                /// no support to sparse matrix yet
                int irow = (int) fmod(rand(), node->FunctionValues().GetNumRows() - 1);
                int icol = (int) fmod(rand(), node->FunctionValues().GetNumCols() - 1);
                irow = max(0, irow);
                icol = max(0, icol);

                fprintf(stderr, "\n###### d%ls######\n", node->NodeName().c_str());

                double eOrg = node->FunctionValues()(irow, icol);
                //if (node->FunctionValues().GetDeviceId() != net.GetDeviceId())
                    node->FunctionValues().TransferToDeviceIfNotThere(net.GetDeviceId(), true);

                node->UpdateEvalTimeStamp();

                // use only the first criterion. Is
                net.ComputeGradient<ElemType>(criterionNodes[npos]);

                if (node->GradientValues().GetMatrixType() == MatrixType::SPARSE)
                {
                    break;
                }

                //double mbEvalCri =
                //criterionNode should be a scalar
                // TODO: why is this value not used?
                criterionNodes[npos]->Get00Element();
                double eGradErr = node->GradientValues()(irow, icol);
                //if (node->GradientValues().GetDeviceId() != net.GetDeviceId())
                    node->GradientValues().TransferToDeviceIfNotThere(net.GetDeviceId(), true);

                double ePos = eOrg + EPSILON;
                double eNeg = eOrg - EPSILON;

                node->FunctionValues()(irow, icol) = (ElemType)ePos;
                //if (node->FunctionValues().GetDeviceId() != net.GetDeviceId())
                    node->FunctionValues().TransferToDeviceIfNotThere(net.GetDeviceId(), true);

                node->UpdateEvalTimeStamp();
                net.Evaluate(criterionNodes[npos]);
                //criterionNode should be a scalar

                double mbEvalCriPos = criterionNodes[npos]->Get00Element(); // TODO: make Get00Element() a function of ComputationNodeBase

                node->FunctionValues()(irow, icol) = (ElemType)eNeg;
                //if (node->FunctionValues().GetDeviceId() != net.GetDeviceId())
                    node->FunctionValues().TransferToDeviceIfNotThere(net.GetDeviceId(), true);

                node->UpdateEvalTimeStamp();
                net.Evaluate(criterionNodes[npos]);

                // criterionNode should be a scalar
                double mbEvalCriNeg = criterionNodes[npos]->Get00Element();

                // back to its orginal parameter value
                node->FunctionValues()(irow, icol) = (ElemType)eOrg;
                //if (node->FunctionValues().GetDeviceId() != net.GetDeviceId())
                    node->FunctionValues().TransferToDeviceIfNotThere(net.GetDeviceId(), true);

                // check if they are consistent
                double eGradNum = ((mbEvalCriPos - mbEvalCriNeg) / (ePos - eNeg));
                double threshold = pow(10.0,
                                       max(0.0,
                                                        ceil(log10(min(fabs(eGradErr),
                                                    fabs(eGradNum))))) - (int)m_gradientCheckSigDigit);
                double diff = fabs(eGradErr - eGradNum);
                bool wrong = (std::isnan(diff) || diff > threshold);
                if (wrong)
                {
                    fprintf(stderr, "\nd%ls Numeric gradient = %e, Error BP gradient = %e\n",
                            node->NodeName().c_str(), eGradNum, eGradErr);
                    sprintf(wstrtmp, "\nd%ls Numeric gradient = %e, Error BP gradient = %e\n",
                            node->NodeName().c_str(), eGradNum, eGradErr);
                    errMsgs.push_back(wstrtmp);
                }
            }
        }

        return errMsgs.size() == 0;
        }

template class SGD<float>;
template class SGD<double>;

// TODO: does not build--but part is used directly from CNTK.cpp
//template class MultiNetworksSGD<float>;
//template class MultiNetworksSGD<double>;

}}}<|MERGE_RESOLUTION|>--- conflicted
+++ resolved
@@ -4,17 +4,10 @@
 
 #include "Basics.h"
 #include "SGD.h"
-//#include "MultiNetworksSGD.h"
 #include "AllReduceDistGradAggregator.h"
-<<<<<<< HEAD
-#include "MPIWrapper.h"
 
 #include <map>
-
-extern Microsoft::MSR::CNTK::MPIWrapper *g_mpi;
-=======
->>>>>>> 577556cf
-
+
 namespace Microsoft { namespace MSR { namespace CNTK {
 
     using namespace std;
@@ -83,7 +76,7 @@
         // Each block now has nSlice/nProcs 
         // 
         // Correspondingly, the SentenceBoundary and PackingFlags will be revised 
-        trainDataReader->CopyMBLayoutTo(pMBLayout); // fill this
+            trainDataReader->CopyMBLayoutTo(pMBLayout); // fill this
 
         size_t rv = 0;
         size_t nOrigParallelUtts = nSlices;
@@ -168,17 +161,17 @@
             Matrix<float>  newBoundary(CPUDEVICE); // TODO: change Matrix<float> to a typedef
             size_t nMBSize = pMBLayout->GetSize(); 
             newBoundary.Resize(nSlices, nMBSize);
-            newBoundary.AssignRowSliceValuesOf(pMBLayout->m_sentenceBoundaryFlags, sent_start, nSlices);
-            fill(pMBLayout->m_minibatchPackingFlags.begin(), pMBLayout->m_minibatchPackingFlags.end(), MinibatchPackingFlags::None);
-            // BUGBUG? what happens with newBoundary? Does not get assigned?
+                newBoundary.AssignRowSliceValuesOf(pMBLayout->m_sentenceBoundaryFlags, sent_start, nSlices);
+                fill(pMBLayout->m_minibatchPackingFlags.begin(), pMBLayout->m_minibatchPackingFlags.end(), MinibatchPackingFlags::None);
+                // BUGBUG? what happens with newBoundary? Does not get assigned?
             for (size_t nt = 0; nt < nMBSize; nt++)
             {
                 for (size_t ns = 0; ns < nSlices; ns++)
                 {
-                    if (newBoundary(ns, nt) == ((int) MinibatchPackingFlags::SequenceStart))
-                        pMBLayout->m_minibatchPackingFlags[nt] |= MinibatchPackingFlags::SequenceStart;
-                    if (newBoundary(ns, nt) == ((int) MinibatchPackingFlags::SequenceEnd))
-                        pMBLayout->m_minibatchPackingFlags[nt] |= MinibatchPackingFlags::SequenceEnd;
+                        if (newBoundary(ns, nt) == ((int) MinibatchPackingFlags::SequenceStart))
+                            pMBLayout->m_minibatchPackingFlags[nt] |= MinibatchPackingFlags::SequenceStart;
+                        if (newBoundary(ns, nt) == ((int) MinibatchPackingFlags::SequenceEnd))
+                            pMBLayout->m_minibatchPackingFlags[nt] |= MinibatchPackingFlags::SequenceEnd;
                 }
             }
         }
@@ -195,7 +188,7 @@
             return AdaptationRegType::KL;
         else
             throw std::invalid_argument("ParseAdaptationRegType: Invalid Adaptation Regularization Type. Valid values are (None | KL)");
-    }
+        }
 
     static GradientsUpdateType ParseGradUpdateType(wstring s)
     {
@@ -221,7 +214,7 @@
             return ParallelizationMethod::ModelAveragingSGD;
         else
             throw std::invalid_argument("ParseParallelizationMethod: Invalid Parallelization Method. Valid values are (None | DataParallelSGD | ModelAveragingSGD)");
-    }
+        }
 
     static LearningRateSearchAlgorithm ParseLearningRateSearchType(wstring s)
     {
@@ -237,7 +230,7 @@
             throw std::invalid_argument("autoAdjustLR: Invalid learning rate search type. Valid values are (None | SearchBeforeEpoch | AdjustAfterEpoch)");
     }
 
-    template<class ElemType>
+template<class ElemType>
     SGD<ElemType>::SGD(const ConfigParameters& configSGD)
     {
         ConfigArray learningRatesPerMBStr = configSGD("learningRatesPerMB", "");
@@ -1017,9 +1010,7 @@
                 fprintf(stderr, "Learn Rate Per Sample for Epoch[%d] = %.8g is less than minLearnRate %.8g. Training stops.\n",
                         i + 1, learnRatePerSample, m_minLearnRate);
                 if (m_autoLearnRateSearchType != LearningRateSearchAlgorithm::None)
-                {
                     net.SaveToFile(m_modelPath);
-                }
                 break;
             }
 
@@ -2156,8 +2147,6 @@
             totalEpochSamples += aggregateNumSamplesWithLabel;
             totalSamplesSeen += aggregateNumSamplesWithLabel;
 
-
-
             if (totalEpochSamples >= epochSize)
                 break;
 
@@ -2170,6 +2159,8 @@
 
             profiler.NextSample();
         }
+
+        // --- END MAIN MINIBATCH LOOP
 
         if (useModelAveraging && (g_mpi->NumNodesInUse() > 1) )
         {
@@ -2643,8 +2634,7 @@
                 fprintf(stderr, "\n###### d%ls######\n", node->NodeName().c_str());
 
                 double eOrg = node->FunctionValues()(irow, icol);
-                //if (node->FunctionValues().GetDeviceId() != net.GetDeviceId())
-                    node->FunctionValues().TransferToDeviceIfNotThere(net.GetDeviceId(), true);
+                node->FunctionValues().TransferToDeviceIfNotThere(net.GetDeviceId(), true);
 
                 node->UpdateEvalTimeStamp();
 
@@ -2661,15 +2651,13 @@
                 // TODO: why is this value not used?
                 criterionNodes[npos]->Get00Element();
                 double eGradErr = node->GradientValues()(irow, icol);
-                //if (node->GradientValues().GetDeviceId() != net.GetDeviceId())
-                    node->GradientValues().TransferToDeviceIfNotThere(net.GetDeviceId(), true);
+                node->GradientValues().TransferToDeviceIfNotThere(net.GetDeviceId(), true);
 
                 double ePos = eOrg + EPSILON;
                 double eNeg = eOrg - EPSILON;
 
                 node->FunctionValues()(irow, icol) = (ElemType)ePos;
-                //if (node->FunctionValues().GetDeviceId() != net.GetDeviceId())
-                    node->FunctionValues().TransferToDeviceIfNotThere(net.GetDeviceId(), true);
+                node->FunctionValues().TransferToDeviceIfNotThere(net.GetDeviceId(), true);
 
                 node->UpdateEvalTimeStamp();
                 net.Evaluate(criterionNodes[npos]);
@@ -2678,8 +2666,7 @@
                 double mbEvalCriPos = criterionNodes[npos]->Get00Element(); // TODO: make Get00Element() a function of ComputationNodeBase
 
                 node->FunctionValues()(irow, icol) = (ElemType)eNeg;
-                //if (node->FunctionValues().GetDeviceId() != net.GetDeviceId())
-                    node->FunctionValues().TransferToDeviceIfNotThere(net.GetDeviceId(), true);
+                node->FunctionValues().TransferToDeviceIfNotThere(net.GetDeviceId(), true);
 
                 node->UpdateEvalTimeStamp();
                 net.Evaluate(criterionNodes[npos]);
@@ -2689,8 +2676,7 @@
 
                 // back to its orginal parameter value
                 node->FunctionValues()(irow, icol) = (ElemType)eOrg;
-                //if (node->FunctionValues().GetDeviceId() != net.GetDeviceId())
-                    node->FunctionValues().TransferToDeviceIfNotThere(net.GetDeviceId(), true);
+                node->FunctionValues().TransferToDeviceIfNotThere(net.GetDeviceId(), true);
 
                 // check if they are consistent
                 double eGradNum = ((mbEvalCriPos - mbEvalCriNeg) / (ePos - eNeg));
