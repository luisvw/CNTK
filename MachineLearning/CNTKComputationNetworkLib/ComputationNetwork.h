--- conflicted
+++ resolved
@@ -547,95 +547,20 @@
     // evaluation
     // -----------------------------------------------------------------------
 
-<<<<<<< HEAD
-    int FindInRecurrentLoop(const ComputationNodeBasePtr& startNode, vector<ComputationNodeBasePtr>& recurrentNodes)
-    {
-        int iFound = -1;
-
-        for (auto iter = m_recurrentInfo.begin(); iter != m_recurrentInfo.end(); iter++)
-        {
-            if (std::find((*iter).m_recurrentNodes.begin(), (*iter).m_recurrentNodes.end(), startNode) != (*iter).m_recurrentNodes.end())
-            {
-                iFound = (*iter).m_loopId;
-                recurrentNodes = (*iter).m_recurrentNodesForForward;
-                break;
-            }
-        }
-
-        return iFound;
-    }
-
-    int FindInRecurrentLoop(const ComputationNodeBasePtr& startNode)
-    {
-        int iFound = -1;
-
-        for (auto iter = m_recurrentInfo.begin(); iter != m_recurrentInfo.end(); iter++)
-        {
-            if (std::find((*iter).m_recurrentNodes.begin(), (*iter).m_recurrentNodes.end(), startNode) != (*iter).m_recurrentNodes.end())
-            {
-                iFound = (*iter).m_loopId;
-                break;
-            }
-        }
-
-        return iFound;
-=======
     // find if node is part of a recurrent loop; and return the loop id
     // If found then return a pointer to the list of nodes of this loop.
     // TODO: This should just return &m_recurrentInfo of the matching loop, or nullptr if no match. If needed, m_recurrentInfo knows its loop id.
-    RecurrentInfo * FindInRecurrentLoops(const ComputationNodeBasePtr node)
+    RecurrentInfo * FindInRecurrentLoops(const ComputationNodeBasePtr& node)
     {
         // look in all recurrent loops of the network
         for (auto & iter : m_recurrentInfo)
             if (std::find(iter.m_recurrentNodes.begin(), iter.m_recurrentNodes.end(), node) != iter.m_recurrentNodes.end())
                 return &iter;
         return nullptr;  // not part of a recurrent loop
->>>>>>> 5ec80fb0
     }
 
     bool IsFuncValueOlderThanInputs(const std::vector<ComputationNodeBasePtr>& recurrentNodes);
 
-<<<<<<< HEAD
-    void EvaluateLoop(std::list<ComputationNodeBasePtr>& /*allNodes*/, const ComputationNodeBasePtr& startNode)
-    {
-        std::vector<ComputationNodeBasePtr> recurrentNodes;
-        int iLoopId = FindInRecurrentLoop(startNode, recurrentNodes);
-        if (iLoopId != -1 && IsFuncValueOlderThanInputs(recurrentNodes) && m_recurrentInfo[iLoopId].m_completedEvaluate == false)
-        {
-            for (auto nodeIter = recurrentNodes.begin(); nodeIter != recurrentNodes.end(); nodeIter++)
-                (*nodeIter)->SetFunctionAndGradientSize(m_actMiniBSize);
-
-            int iMBSize = m_actMiniBSize / m_nbrSlicesInEachRecurrentIteration;
-
-            if (m_recurrentInfo[iLoopId].m_isForwardLoop)
-            {
-                for (int timeIndex = 0; timeIndex < iMBSize; timeIndex ++)
-                {
-                    for (auto nodeIter = recurrentNodes.begin(); nodeIter != recurrentNodes.end(); nodeIter++)
-                    {
-                        (*nodeIter)->EvaluateThisNodeGivenInputs(timeIndex);
-                        (*nodeIter)->UpdateEvalTimeStamp();
-                    }
-                } 
-            }
-            else
-            {
-                for (int timeIndex = iMBSize-1; timeIndex >= 0; timeIndex--)
-                {
-                    for (auto nodeIter = recurrentNodes.begin(); nodeIter != recurrentNodes.end(); nodeIter++)
-                    {
-                        (*nodeIter)->EvaluateThisNodeGivenInputs(timeIndex);
-                        (*nodeIter)->UpdateEvalTimeStamp();
-                    }
-                }
-            }
-
-            m_recurrentInfo[iLoopId].m_completedEvaluate = true;
-        }
-    }
-
-=======
->>>>>>> 5ec80fb0
     bool IsTypicalCriterionNode(ComputationNodeBasePtr nodePtr);
 
     //void SetRequestNodesMultiSeqHandling();
@@ -645,9 +570,6 @@
     // MAIN ENTRY POINT for evaluating one minibatch (forward prop)
     // TODO: pass a set of nodes instead of only one
     // TODO: rename to ForwardProp()? To make it very clear?
-<<<<<<< HEAD
-    void Evaluate(const ComputationNodeBasePtr& rootNode)
-=======
     // TODO: big stuff like this should be in the CPP
     // This calls EvaluateThisNode() on all nodes in order of data flow through the network.
     // By default, the network is applied concurrently on all frames in a minibatch in parallel (a "map" operation)
@@ -656,8 +578,7 @@
     //  - these must be executed frame by frame rather than as a map
     //  - such a loop is treated as if they were a little nested network; this is done inside here
     //  - these little nested networks are defined in m_recurrentInfo[]
-    void Evaluate(const ComputationNodeBasePtr rootNode)
->>>>>>> 5ec80fb0
+    void Evaluate(const ComputationNodeBasePtr& rootNode)
     {
         // prepare to compute with the subnetwork that this rootNode depends on, including
         //  - auto-detecting recurrent loops
@@ -796,50 +717,20 @@
     {
         m_nbrSlicesInEachRecurrentIteration() = aSize;   // TODO: this has to go
     }
-<<<<<<< HEAD
-
-    void ComputeGradientLoop(const bool clearExistingGradientValue, const ComputationNodeBasePtr& startNode)
-    {
-        std::vector<ComputationNodeBasePtr> recurrentNodes;
-        int iLoopId = FindInRecurrentLoop(startNode, recurrentNodes);
-        if (iLoopId != -1)
-        {
-            if (m_recurrentInfo[iLoopId].m_completedGradient == false)
-            {
-                //clear all the gradients
-                for (auto nodeIter = recurrentNodes.rbegin(); nodeIter != recurrentNodes.rend(); ++nodeIter)
-                {
-                    (*nodeIter)->ClearGradient(clearExistingGradientValue);
-                }
-
-                int mbSize = m_actMiniBSize / m_nbrSlicesInEachRecurrentIteration;
-                if (m_recurrentInfo[iLoopId].m_isForwardLoop)
-                {
-                    for (int timeIndex = mbSize - 1; timeIndex >= 0; timeIndex--)
-                    {
-                        for (auto nodeIter = recurrentNodes.rbegin(); nodeIter != recurrentNodes.rend(); ++nodeIter)
-                        {
-                            (*nodeIter)->SetNbrSlicesInEachRecurrentIteration(m_nbrSlicesInEachRecurrentIteration); // TODO: move to FrameRange object
-                            (*nodeIter)->ComputeGradient(timeIndex);
-                        }
-                    }
-                }
-                else
-                {
-                    for (int timeIndex = 0; timeIndex < mbSize; timeIndex++)
-                    {
-                        for (auto nodeIter = recurrentNodes.rbegin(); nodeIter != recurrentNodes.rend(); ++nodeIter)
-                        {
-                            (*nodeIter)->SetNbrSlicesInEachRecurrentIteration(m_nbrSlicesInEachRecurrentIteration);
-                            (*nodeIter)->ComputeGradient(timeIndex);
-                        }
-                    }
-                }
-
-                m_recurrentInfo[iLoopId].m_completedGradient = true;
-            }
-        }
-    }
+#endif
+    size_t GetNumParallelSequences() const
+    {
+        return m_pMBLayout->GetNumParallelSequences();
+    }
+    // temporary function: Call this after CopyMBLayoutTo(evalnet->GetMBLayoutPtr()) to ensure everything is consistent as expected
+    // It is actually called after every CopyMBLayoutTo() in the entire system (except for multi-reader CopyMBLayoutTo() itself).
+    // Remove this function after a few weeks of not firing.
+    void VerifyActualNumParallelSequences(const size_t aSize)
+    {
+        if (GetNumParallelSequences() != aSize)
+            LogicError("VerifyActualNumParallelSequences: mismatching MB size in MBLayout");
+    }
+
 
 
     //void ComputeGradientLoop(std::list<ComputationNodeBasePtr>& /*allNodes*/, const ComputationNodeBasePtr& startNode)
@@ -943,23 +834,6 @@
     }
 
     /*
-=======
-#endif
-    size_t GetNumParallelSequences() const
-    {
-        return m_pMBLayout->GetNumParallelSequences();
-    }
-    // temporary function: Call this after CopyMBLayoutTo(evalnet->GetMBLayoutPtr()) to ensure everything is consistent as expected
-    // It is actually called after every CopyMBLayoutTo() in the entire system (except for multi-reader CopyMBLayoutTo() itself).
-    // Remove this function after a few weeks of not firing.
-    void VerifyActualNumParallelSequences(const size_t aSize)
-    {
-        if (GetNumParallelSequences() != aSize)
-            LogicError("VerifyActualNumParallelSequences: mismatching MB size in MBLayout");
-    }
-
-
->>>>>>> 5ec80fb0
     // MAIN ENTRY POINT for evaluation followed by gradient computation (forward prop then back prop)
     // TODO: pass a set of nodes instead of only one
     template<class ElemType>
@@ -1090,15 +964,10 @@
     // a few more helpers
     static void UpdateEvalTimeStamps(const std::vector<ComputationNodeBasePtr> & nodes);
     template<class ElemType> // TODO: dropoutRate change to double
-<<<<<<< HEAD
     static void SetDropoutRate(ComputationNetwork& net, const ComputationNodeBasePtr& criterionNode, const double dropoutRate, double & prevDropoutRate, unsigned long & dropOutSeed);
-    static void SetMaxTempMemSizeForCNN(ComputationNetwork& net, const ComputationNodeBasePtr& criterionNode, const size_t maxTempMemSizeInSamples);
-=======
-    static void SetDropoutRate(ComputationNetwork& net, const ComputationNodeBasePtr criterionNode, const double dropoutRate, double & prevDropoutRate, unsigned long & dropOutSeed);
 	template<class ElemType>
 	static void SetSeqParam(ComputationNetwork& net, const ComputationNodeBasePtr criterionNode, const ElemType hsmoothingWeight, const ElemType frameDropThresh, const bool doreferencealign);
-    static void SetMaxTempMemSizeForCNN(ComputationNetwork& net, const ComputationNodeBasePtr criterionNode, const size_t maxTempMemSizeInSamples);
->>>>>>> 5ec80fb0
+    static void SetMaxTempMemSizeForCNN(ComputationNetwork& net, const ComputationNodeBasePtr& criterionNode, const size_t maxTempMemSizeInSamples);
 
     // -----------------------------------------------------------------------
     // network editing
@@ -1125,13 +994,9 @@
         ClearCalcOrderCaches();
     }
 
-<<<<<<< HEAD
-    void RebuildNetwork(const ComputationNodeBasePtr& rootNode)
-=======
     // called by TrainOrAdaptModel() for refNet, and from PerformSVDDecomposition()
     // TODO: Is this function really needed?
-    void RebuildNetwork(const ComputationNodeBasePtr rootNode)
->>>>>>> 5ec80fb0
+    void RebuildNetwork(const ComputationNodeBasePtr& rootNode)
     {
         ClearCaches();
         BuildAndValidateSubNetwork(rootNode);
@@ -1372,17 +1237,9 @@
     template<class N> void GetNodesRequiringX(std::list<ComputationNodeBasePtr> & nodesRequirePreComputation, const ComputationNodeBasePtr& rootNode, bool checkComputed);
 public:
     //return list of nodes that require precomputation and not precomputed yet.
-<<<<<<< HEAD
-    // TODO: name has a grammar error, fix
     std::list<ComputationNodeBasePtr> GetNodesRequiringPreComputation(const ComputationNodeBasePtr& rootNode = nullptr, bool checkComputed = true);
     //return list of nodes that require precomputation and not precomputed yet.
-    // TODO: name has grammar error, fix
     std::list<ComputationNodeBasePtr> GetNodesRequiringBatchMode(const ComputationNodeBasePtr& rootNode = nullptr, bool checkComputed = true);
-=======
-    std::list<ComputationNodeBasePtr> GetNodesRequiringPreComputation(const ComputationNodeBasePtr rootNode = nullptr, bool checkComputed = true);
-    //return list of nodes that require precomputation and not precomputed yet.
-    std::list<ComputationNodeBasePtr> GetNodesRequiringBatchMode(const ComputationNodeBasePtr rootNode = nullptr, bool checkComputed = true);
->>>>>>> 5ec80fb0
 
     // -----------------------------------------------------------------------
     // evaluation
@@ -1408,20 +1265,12 @@
             for (ComputationNodeBasePtr & node : FinalCriterionNodes())
             {
                 if (!allowFragment)
-<<<<<<< HEAD
                     FormRecurrentLoops(node);
 #ifdef DEBUG
-                //PrintComputationTree(node, false);
+                PrintComputationTree(node, false);
 #endif
-                size_t actualMBSize = this->GetActualMBSize();
-                this->SetActualMiniBatchSize(actualMBSize);
-                ValidateNetwork(node);
-=======
-                    FormRecurrentLoops(node);
-                PrintComputationTree(node, false);
                 SetActualMiniBatchSizeFromFeatures();
                 ValidateSubNetwork(node);
->>>>>>> 5ec80fb0
             }
         }
         else if (bAllowNoCriterion == true)
@@ -1437,13 +1286,8 @@
             for (ComputationNodeBasePtr node : OutputNodes())
             {
                 if (!allowFragment)
-<<<<<<< HEAD
-                    FormRecurrentLoops(node);
-                ValidateNetwork(node);
-=======
                     FormRecurrentLoops(node);
                 ValidateSubNetwork(node);
->>>>>>> 5ec80fb0
             }
         }
         else if (!allowFragment)
@@ -1455,75 +1299,16 @@
             for (ComputationNodeBasePtr node : EvaluationNodes())
             {
                 if (!allowFragment)
-<<<<<<< HEAD
-                    FormRecurrentLoops(node);
-                ValidateNetwork(node);
-            }
-        }
-    }
-
-    void ValidateNetwork(const ComputationNodeBasePtr& rootNode)
-    {
-        fprintf(stderr, "\n\nValidating node %ls \n", rootNode->NodeName().c_str());
-
-        std::list<ComputationNodeBasePtr>& allNodes = GetEvalOrder(rootNode);
-
-        for (int i = 0; i < m_recurrentInfo.size(); i++)
-            m_recurrentInfo[i].m_completedEvaluate = false;
-
-        for (auto nodeIter = allNodes.begin(); nodeIter != allNodes.end(); nodeIter++)
-        {
-            if ((*nodeIter)->HasLoop())
-            {
-                std::vector<ComputationNodeBasePtr> recurrentNodes;
-                int iLoopId = FindInRecurrentLoop((*nodeIter), recurrentNodes);
-                if (iLoopId != -1 && m_recurrentInfo[iLoopId].m_completedEvaluate == false)
-                {
-                    for (auto nodeLoopIter = recurrentNodes.begin(); nodeLoopIter != recurrentNodes.end(); nodeLoopIter++)
-                    {
-                        (*nodeLoopIter)->PrintSelfBeforeValidation(true);
-                        (*nodeLoopIter)->Validate();
-                    }
-
-                    m_recurrentInfo[iLoopId].m_completedEvaluate = true;
-                }
-            }
-            else
-            {
-                (*nodeIter)->PrintSelfBeforeValidation(true);
-                (*nodeIter)->Validate();
-            }
-        }
-
-        fprintf(stderr, "\n\n");
-    }
-
-    void BuildAndValidateNetwork(const ComputationNodeBasePtr& rootNode)
-    {
-        const ComputationNodeBasePtr& key = rootNode;
-
-        //not found
-        if (m_built.find(key) == m_built.end())
-        {
-            m_built[key] = true;
-            FormRecurrentLoops(rootNode);
-            ValidateNetwork(rootNode);
-            CollectInputAndLeanableParameters(rootNode);
-            SetNodesReqMultiSeqHandling();
-        }
-    }
-=======
                     FormRecurrentLoops(node);
                 ValidateSubNetwork(node);
             }
         }
     }
 private:
-    void ValidateSubNetwork(const ComputationNodeBasePtr rootNode);
+    void ValidateSubNetwork(const ComputationNodeBasePtr& rootNode);
 public:
     // prepares the network for computation
     void BuildAndValidateSubNetwork(const ComputationNodeBasePtr rootNode);
->>>>>>> 5ec80fb0
 
     //this function will need to be called before actual validation and execution to 
     //predetermine how to share matrices to reduce memory usage.
@@ -1555,8 +1340,7 @@
     {
         FormRecurrentLoops(rootNode);
 
-<<<<<<< HEAD
-        std::list<ComputationNodeBasePtr>& allNodes = GetEvalOrder(rootNode);
+        std::list<ComputationNodeBasePtr>& allNodes = GetEvalOrder(rootNode, false);
 
         for (int i = 0; i < m_recurrentInfo.size(); i++)
             m_recurrentInfo[i].m_completedEvaluate = false;
@@ -1584,14 +1368,6 @@
                 (*nodeIter)->RequestMatricesBeforeEval(m_matrixPool);
                 (*nodeIter)->ReleaseMatricesAfterEval(m_matrixPool); 
             }
-=======
-        std::list<ComputationNodeBasePtr>& nodes = GetEvalOrder(rootNode, false);
-
-        for (auto & nodeIter : nodes)
-        {
-            nodeIter->RequestEvalMatrices(m_matrixPool);
-            nodeIter->ReleaseMatricesAfterEval(m_matrixPool);
->>>>>>> 5ec80fb0
         }
     }
 
@@ -1599,34 +1375,23 @@
     {
         FormRecurrentLoops(rootNode);
 
-<<<<<<< HEAD
         PopulateParents(rootNode);
 
-        std::list<ComputationNodeBasePtr>& allNodes = GetGradientCalcOrder(rootNode);
+        std::list<ComputationNodeBasePtr>& allNodes = GetGradientCalcOrder(rootNode, false);
 
         //determine children size
         std::map<ComputationNodeBasePtr, int> childrenCount;
         for (auto nodeIter = allNodes.begin(); nodeIter != allNodes.end(); nodeIter++)
         {
             childrenCount[*nodeIter] = (*nodeIter)->ChildrenSize();
-=======
-        std::list<ComputationNodeBasePtr>& nodes = GetEvalOrder(rootNode, false);
-
-        for (auto & nodeIter : nodes)
-        {
-            std::vector<ComputationNodeBasePtr> children = nodeIter->GetChildren();
-            for (int i = 0; i < children.size(); i++)
-                numParents[children[i]] ++;
->>>>>>> 5ec80fb0
         }
 
         //now, simulate the gradient computation order to determine how to allocate matrices
         for (int i = 0; i < m_recurrentInfo.size(); i++)
             m_recurrentInfo[i].m_completedGradient = false;
 
-        for (auto & nodeIter : allNodes)
-        {
-<<<<<<< HEAD
+        for (auto nodeIter = allNodes.begin(); nodeIter != allNodes.end(); nodeIter++)
+        {
             ComputationNodeBasePtr n = *nodeIter;
             if (n->HasLoop())
             {
@@ -1664,19 +1429,6 @@
             childrenCount[pNode] --;
             if (childrenCount[pNode] == 0)
                 pNode->ReleaseMatricesAfterGradientComp(m_matrixPool);
-=======
-            RecurrentInfo * recInfo = FindInRecurrentLoops(nodeIter);
-            if (recInfo && !recInfo->m_completedGradient)
-            {
-                for (auto & nodeIterInLoop : recInfo->m_recurrentNodesForForward)
-                    AllocateGradientMatricesForChildren(nodeIterInLoop, numParents);
-                recInfo->m_completedGradient = true;
-            }
-            else
-                AllocateGradientMatricesForChildren(nodeIter, numParents);
-
-            nodeIter->ReleaseGradientMatrices(m_matrixPool);
->>>>>>> 5ec80fb0
         }
     }
   
@@ -1834,19 +1586,11 @@
     void getStrongSCC(const ComputationNodeBasePtr& rootNode);    // TODO: method names start uppercase
     void strongSCC(ComputationNodeBasePtr cur, std::list<ComputationNodeBasePtr>& sccStack, size_t& index, size_t& loopId);     // TODO: method names start uppercase
     void getLoopForwordOrder(std::unordered_set<ComputationNodeBasePtr>& visited, std::unordered_set<ComputationNodeBasePtr>& recStack, std::list<ComputationNodeBasePtr>& nodesStack, ComputationNodeBasePtr cur);   // TODO: method name
-<<<<<<< HEAD
-    //must be called before ValidateNetwork
+    //must be called before ValidateSubNetwork
     void FormRecurrentLoops(const ComputationNodeBasePtr& rootNode);
     void DetermineLoopTypes();
     void ReorderLoops(std::list<ComputationNodeBasePtr>& nodes, const std::map<int, std::list<ComputationNodeBasePtr>>& /*recurrentNodes*/, const std::list<ComputationNodeBasePtr> & /*noRecurrentNodes*/);
-    void CollectInputAndLeanableParameters(const ComputationNodeBasePtr& rootNode);
-=======
-    //must be called before ValidateSubNetwork
-    void FormRecurrentLoops(const ComputationNodeBasePtr rootNode);
-    void DetermineLoopTypes();
-    void ReorderLoops(std::list<ComputationNodeBasePtr>& nodes, const std::map<int, std::list<ComputationNodeBasePtr>>& /*recurrentNodes*/, const std::list<ComputationNodeBasePtr> & /*noRecurrentNodes*/);
-    void CollectInputAndLearnableParameters(const ComputationNodeBasePtr rootNode);
->>>>>>> 5ec80fb0
+    void CollectInputAndLearnableParameters(const ComputationNodeBasePtr& rootNode);
 
     // -----------------------------------------------------------------------
     // node creation
@@ -1903,39 +1647,21 @@
             m_recurrentInfo[i].m_completedGradient = false;
     }
 
-<<<<<<< HEAD
-    std::list<ComputationNodeBasePtr>& GetEvalOrder(const ComputationNodeBasePtr& rootNode)
-    {
-        if (!rootNode)
-            LogicError("rootNode is pointing to a nullptr.");
-
-        return GetCalcOrder(rootNode, m_cacheEvalOrders, true);
-    }
-
-    std::list<ComputationNodeBasePtr>& GetEvalOrder(const ComputationNodeBasePtr& rootNode,
-                                                    std::vector<ComputationNodeBasePtr>& recurrentNodes)
-=======
     // determine the required order in which nodes must be computed in order to compute 'rootNode'
     // recurrent == true is only used when called from FormRecurrentLoops()
-    std::list<ComputationNodeBasePtr>& GetEvalOrder(const ComputationNodeBasePtr rootNode, bool recurrent)
->>>>>>> 5ec80fb0
+    std::list<ComputationNodeBasePtr>& GetEvalOrder(const ComputationNodeBasePtr& rootNode, bool recurrent)
     {
         return GetCalcOrder(rootNode, m_cacheEvalOrders, true/*means for forward prop*/, recurrent);
     }
 
-<<<<<<< HEAD
-    std::list<ComputationNodeBasePtr>& GetGradientCalcOrder(const ComputationNodeBasePtr& rootNode)
-=======
     // determine the required order in which nodes must be computed in order to compute the gradient of 'rootNode'
     // Basically returns the reverse of GetEvalOrder(), with some special consideration to loops.
-    std::list<ComputationNodeBasePtr>& GetGradientCalcOrder(const ComputationNodeBasePtr rootNode)
->>>>>>> 5ec80fb0
+    std::list<ComputationNodeBasePtr>& GetGradientCalcOrder(const ComputationNodeBasePtr& rootNode)
     {
         return GetCalcOrder(rootNode, m_cacheGradientCalcOrders, false/*means for backprop*/, false/*recurrent*/);
     }
 
-<<<<<<< HEAD
-protected:
+private:
 
     //this will determine the parents for each node. Parents info will be used by the gradient computation
     void PopulateParents(const ComputationNodeBasePtr& rootNode)
@@ -1956,51 +1682,16 @@
         }
     }
 
-    static std::list<ComputationNodeBasePtr>& GetCalcOrder(const ComputationNodeBasePtr& rootNode,
-                                                           std::map<const ComputationNodeBasePtr, std::list<ComputationNodeBasePtr>>& orderMap,
-                                                           const bool forwardCompute)
-    {
-        const ComputationNodeBasePtr& key = rootNode;
-
-        //not found
-        if (orderMap.find(key) == orderMap.end())
-            orderMap[key] = rootNode->EnumerateNodes(forwardCompute);
-
-        return orderMap[key];
-    }
-
-    static std::list<ComputationNodeBasePtr>& GetCalcOrder(const ComputationNodeBasePtr& rootNode,
-=======
-private:
-
-    // determine computation order to evalute a node (forward prop) or a node's gradient (backprop)
-    // This is the common part of GetEvalOrder() and GetGradientCalcOrder().
+
     static std::list<ComputationNodeBasePtr>& GetCalcOrder(const ComputationNodeBasePtr rootNode,
->>>>>>> 5ec80fb0
                                                            std::map<const ComputationNodeBasePtr, std::list<ComputationNodeBasePtr>>& orderMap,
                                                            const bool forwardCompute, bool recurrent)
     {
-<<<<<<< HEAD
-        const ComputationNodeBasePtr& key = rootNode;
-        std::list<ComputationNodeBasePtr> listNodes;
-
-        //not found
-        if (orderMap.find(key) == orderMap.end())
-        {
-            rootRecurrentNodes.clear();
-            listNodes = rootNode->EnumerateNodes(forwardCompute, rootRecurrentNodes);
-
-            orderMap[key] = listNodes;
-
-        }
-        return orderMap[key];
-=======
         if (!rootNode)
             LogicError("rootNode is NULL.");
         if (orderMap.find(rootNode) == orderMap.end())
             orderMap[rootNode] = rootNode->EnumerateNodes(forwardCompute, recurrent);
         return orderMap[rootNode];
->>>>>>> 5ec80fb0
     }
 
 public:
@@ -2016,7 +1707,6 @@
     wstring /*HasToString::*/ToString() const
     {
         wstring args;
-<<<<<<< HEAD
         for (auto & iter : m_nameToNodeMap)
         {
             const auto node = iter.second;
@@ -2028,11 +1718,11 @@
     }
 
     // pretending to be a ConfigRecord. TODO: implement this when we actually need it (when we get to MEL)
-    const BS::ConfigValuePtr & /*IConfigRecord::*/operator()(const wstring & id, wstring message) const   // e.g. confRec(L"message", helpString)
-    {
-        id; message; RuntimeError("unknown class parameter");    // (for now)
-    }
-    const BS::ConfigValuePtr * /*IConfigRecord::*/Find(const wstring & id) const         // returns nullptr if not found
+    const ScriptableObjects::ConfigValuePtr & /*IConfigRecord::*/operator[](const wstring & id) const   // e.g. confRec[L"message"]
+    {
+        id; RuntimeError("unknown class parameter");    // (for now)
+    }
+    const ScriptableObjects::ConfigValuePtr * /*IConfigRecord::*/Find(const wstring & id) const         // returns nullptr if not found
     {
         id; return nullptr; // (for now)
     }
@@ -2040,31 +1730,6 @@
     {
         return vector<wstring>();
     }
-=======
-        for (auto & iter : m_nameToNodeMap)
-        {
-            const auto node = iter.second;
-            if (!args.empty())
-                args.append(L"\n");
-            args.append(node->ToString());
-        }
-        return TypeId<decltype(*this)>() + L" " + NestString(args, L'[', true, ']');
-    }
-
-    // pretending to be a ConfigRecord. TODO: implement this when we actually need it (when we get to MEL)
-    const ScriptableObjects::ConfigValuePtr & /*IConfigRecord::*/operator[](const wstring & id) const   // e.g. confRec[L"message"]
-    {
-        id; RuntimeError("unknown class parameter");    // (for now)
-    }
-    const ScriptableObjects::ConfigValuePtr * /*IConfigRecord::*/Find(const wstring & id) const         // returns nullptr if not found
-    {
-        id; return nullptr; // (for now)
-    }
-    vector<wstring> /*IConfigRecord::*/GetMemberIds() const
-    {
-        return vector<wstring>();
-    }
->>>>>>> 5ec80fb0
 
 protected:
 
